--- conflicted
+++ resolved
@@ -156,9 +156,6 @@
         e.matches = matches_df
 
         self.assertRaises(AttributeError, cg.edge[0][1].coverage)
-<<<<<<< HEAD
-        self.assertEqual(e.coverage(), 0.3)
-=======
         self.assertEqual(e.coverage(), 0.3)
 
     def test_voronoi_transform(self):
@@ -430,5 +427,4 @@
         e.matches = matches_df
         expected = list(od.distance_ratio(matches_df))
         e.ratio_check()
-        self.assertEqual(expected, list(e.masks["ratio"]))
->>>>>>> 1187045c
+        self.assertEqual(expected, list(e.masks["ratio"]))