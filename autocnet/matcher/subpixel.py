from collections import defaultdict
<<<<<<< HEAD
=======
from contextlib import nullcontext
>>>>>>> d1e3693c
import json
import logging
from math import floor
import numbers
<<<<<<< HEAD
import sys
=======
>>>>>>> d1e3693c
import time
import warnings
import logging

<<<<<<< HEAD
import numpy as np

from scipy.ndimage.measurements import center_of_mass
from skimage import transform as tf
from skimage import registration
from skimage import filters
from scipy import fftpack
from scipy.spatial import distance_matrix
import numpy as np
from sqlalchemy.sql.expression import bindparam

from matplotlib import pyplot as plt

from plio.io.io_gdal import GeoDataset

import pvl
=======
import numpy as np
import pvl
from scipy.ndimage import center_of_mass
from skimage import transform as tf
from skimage import registration
from skimage import filters
from scipy import fftpack
from scipy.spatial import distance_matrix
from sqlalchemy.sql.expression import bindparam
from sqlalchemy import inspect
from matplotlib import pyplot as plt

from autocnet.matcher.naive_template import pattern_match
from autocnet.matcher.mutual_information import mutual_information
from autocnet.io import isis
from autocnet.io.geodataset import AGeoDataset
from autocnet.io.db.model import Measures, Points, Images, JsonEncoder
from autocnet.graph.node import NetworkNode
from autocnet.transformation import roi
from autocnet.transformation.affine import estimate_local_affine
from autocnet.utils.serializers import JsonEncoder

>>>>>>> d1e3693c

import PIL

<<<<<<< HEAD
from autocnet.matcher.naive_template import pattern_match
from autocnet.matcher.mutual_information import mutual_information
from autocnet.spatial import isis
from autocnet.io.db.model import Measures, Points, Images, JsonEncoder
from autocnet.graph.node import NetworkNode
from autocnet.transformation import roi
from autocnet.transformation.affine import estimate_local_affine
from autocnet import spatial
from autocnet.utils.serializers import JsonEncoder
=======
log = logging.getLogger(__name__)
>>>>>>> d1e3693c

from sqlalchemy import inspect

<<<<<<< HEAD
PIL.Image.MAX_IMAGE_PIXELS = sys.float_info.max
log = logging.getLogger(__name__)


=======
>>>>>>> d1e3693c
def check_image_size(imagesize):
    """
    Given an x,y tuple, ensure that the values
    are odd. Used by the subpixel template to also ensure
    that the template size is the one requested and not 2x
    the template size.

    Parameters
    ----------
    imagesize : tuple
                in the form (size_x, size_y)
    """
    if isinstance(imagesize, numbers.Number):
        imagesize = (int(imagesize), int(imagesize))
<<<<<<< HEAD


    x = imagesize[0]
    y = imagesize[1]

    if x % 2 == 0:
        x += 1
    if y % 2 == 0:
        y += 1
    x = floor(x/2)
    y = floor(y/2)
    return x,y

=======


    x = imagesize[0]
    y = imagesize[1]

    if x % 2 == 0:
        x += 1
    if y % 2 == 0:
        y += 1
    x = floor(x/2)
    y = floor(y/2)
    return x,y

>>>>>>> d1e3693c
def subpixel_phase(reference_roi, moving_roi, affine=tf.AffineTransform(), **kwargs):
    """
    Apply the spectral domain matcher to a search and template image. To
    shift the images, the x_shift and y_shift, need to be subtracted from
    the center of the search image. It may also be necessary to apply the
    fractional pixel adjustment as well (if for example the center of the
    search is not an integer); this function do not manage shifting.

    Parameters
    ----------
    reference_roi : Object
                    An Roi object from autocnet, the reference image to use when computing subpixel offsets.
    moving_roi : Object
                  An Roi object from autocnet, the walking image to move around and make comparisons to
                  the reference roi.
    affine : Object
             Scikit image affine tranformation. This affine transformation is applied to the moving_roi
             before any comparisons are made

    Returns
    -------
    new_affine : Object
                 Scikit image affine transformation. An updated affine transformation that is the new
                 translation from the moving_roi to the reference_roi
    : tuple
      With the RMSE error and absolute difference in phase
    """
    reference_roi.clip()
    reference_image = reference_roi.clipped_array
    moving_roi.clip(affine=affine, warp_mode="constant", coord_mode="constant")
    walking_template = moving_roi.clipped_array

    if reference_image.shape != walking_template.shape:
        reference_size = reference_image.shape
        walking_size = walking_template.shape
        updated_size_x = int(min(walking_size[1], reference_size[1]))
        updated_size_y = int(min(walking_size[0], reference_size[0]))

        # Have to subtract 1 from even entries or else the round up that
        # occurs when the size is split over the midpoint causes the
        # size to be too large by 1.
        if updated_size_x % 2 == 0:
            updated_size_x -= 1
        if updated_size_y % 2 == 0:
            updated_size_y -= 1

        # Since the image is smaller than the requested size, set the size to
        # the current maximum image size and reduce from there on potential
        # future iterations.
        size = check_image_size((updated_size_x, updated_size_y))

        reference_roi.size_x, reference_roi.size_y = size
        moving_roi.size_x, moving_roi.size_y = size

        reference_roi.clip()
        reference_image = reference_roi.clipped_array
        moving_roi.clip(affine=affine)
        walking_template = moving_roi.clipped_array

    (shift_y, shift_x), error, diffphase = registration.phase_cross_correlation(reference_image,
                                                                                walking_template,
                                                                                **kwargs)
    # get shifts in input pixel space 
    shift_x, shift_y = affine([shift_x, shift_y])[0]
    new_affine = tf.AffineTransform(translation=(-shift_x, -shift_y))
    return new_affine, error, diffphase

def subpixel_template(reference_roi, 
                      moving_roi, 
                      affine=tf.AffineTransform(), 
                      func=pattern_match,
                      **kwargs):
    """
    Uses a pattern-matcher on subsets of two images determined from the passed-in keypoints and optional sizes to
    compute an x and y offset from the search keypoint to the template keypoint and an associated strength.
    Parameters
    ----------
    reference_roi : autocnet.roi.Roi
                    Roi object representing the reference image 
    
    moving_roi : autocnet.roi.Roi
                 Roi object representing the moving image, this image is registered to the reference_roi   
    
    affine : skimage.transform.AffineTransform
             scikit-image Affine transformation, used as a seed transform that 

    func : callable 
           Some subpixel template matching function. Default autocnet.matcher.naive_template.pattern_match 
    
    kwargs : dict 
             keyword args for func 

    Returns
    -------
    affine : skimage.transform.AffineTransform
             Affine transform containing new translations to be applied to the x and y attributes of 
             the input moving_roi. For example, returned_affine((moving_roi.x, moving_roi.y))
    
    strength : float
               Strength of the correspondence in the range [-1, 1]
    
    corrmap : np.array 
              containing correlation coefficients computed at each tested location in the reference_roi
    
    See Also
    --------
    autocnet.matcher.naive_template.pattern_match : for the kwargs that can be passed to the matcher
    autocnet.matcher.naive_template.pattern_match_autoreg : for the kwargs that can be passed to the autoreg style matcher
    """

    try:
        s_image_dtype = isis.isis2np_types[pvl.load(reference_roi.data.file_name)["IsisCube"]["Core"]["Pixels"]["Type"]]
    except:
        s_image_dtype = None

    try:
        d_template_dtype = isis.isis2np_types[pvl.load(moving_roi.data.file_name)["IsisCube"]["Core"]["Pixels"]["Type"]]
    except:
        d_template_dtype = None
    
    
    # In ISIS, the reference image is the search and moving image is the pattern.
    reference_roi.clip(dtype = s_image_dtype)
    ref_clip = reference_roi.clipped_array
    moving_roi.clip(affine=affine, dtype=d_template_dtype)
    moving_clip = moving_roi.clipped_array
    
    if moving_clip.var() == 0:
        warnings.warn('Input ROI has no variance.')
        return [None] * 3

    if (ref_clip is None) or (moving_clip is None):
        return None, None, None

    matcher_shift_x, matcher_shift_y, metrics, corrmap = func(moving_clip, ref_clip, **kwargs)
    if matcher_shift_x is None:
        return None, None, None

    # shift_x, shift_y are in the affine transformed space. They are relative to center of the affine transformed ROI.
    # Apply the shift to the center of the moving roi to the center of the reference ROI in index space.
    new_center_x = moving_roi.clip_center[0] + matcher_shift_x
    new_center_y = moving_roi.clip_center[1] + matcher_shift_y
    
    new_x, new_y = moving_roi.clip_coordinate_to_image_coordinate(new_center_x, new_center_y)
    
    new_affine = tf.AffineTransform(translation=(-(moving_roi.x - new_x),
                                                 -(moving_roi.y - new_y)))
    
    return new_affine, metrics, corrmap

def iterative_phase(reference_roi, moving_roi, affine=tf.AffineTransform(), reduction=11, convergence_threshold=0.1, max_dist=50, **kwargs):
    """
    Iteratively apply a subpixel phase matcher to source (s_img) and destination (d_img)
    images. The size parameter is used to set the initial search space. The algorithm
    is recursively applied to reduce the total search space by reduction until the convergence criteria
    are met. Convergence is defined as the point at which the computed shifts (x_shift,y_shift) are
    less than the convergence_threshold. In instances where the size is reducted to 1 pixel the
    algorithm terminates and returns None.

    Parameters
    ----------
    reference_roi : Object
                    An Roi object from autocnet, the reference image to use when computing subpixel offsets.
                    Contains either an ndarray or a GeoDataset Object
    moving_roi : Object
                  An Roi object from autocnet, the walking image to move around and make comparisons to
                  the reference roi. Contains either an ndarray or a GeoDataset Object
    reduction : int
                With each recursive call to this func, the size is reduced by this amount
    convergence_threshold : float
                            The value under which the result can shift in the x and y directions to force a break

    Returns
    -------
    metrics : tuple
              A tuple of metrics. In the case of the phase matcher this are difference
              and RMSE in the phase dimension.

    See Also
    --------
    subpixel_phase : the function that applies a single iteration of the phase matcher
    """
    # get initial destination location
    dsample, dline = moving_roi.x, moving_roi.y
    dx, dy = moving_roi.x, moving_roi.y

    size = (moving_roi.size_x, moving_roi.size_y)
    original_size = (moving_roi.size_x, moving_roi.size_y)

    subpixel_affine = tf.AffineTransform()

    while True:
        new_subpixel_affine, error, diffphase = subpixel_phase(reference_roi, moving_roi, affine, **kwargs)
        # Compute the amount of move the matcher introduced
        delta_dx, delta_dy = abs(new_subpixel_affine.translation)
        subpixel_affine += new_subpixel_affine
        dx, dy = subpixel_affine.inverse((moving_roi.x, moving_roi.y))[0]
        moving_roi.x, moving_roi.y = dx, dy

        # Break if the solution has converged
        size = (size[0] - reduction, size[1] - reduction)
        moving_roi.size_x, moving_roi.size_y = size
        reference_roi.size_x, reference_roi.size_y = size
        dist = np.linalg.norm([dsample-dx, dline-dy])

        if min(size) < 1:
            return None, None, None
        if delta_dx <= convergence_threshold and\
           delta_dy <= convergence_threshold and\
           abs(dist) <= max_dist:
            break

    moving_roi.size_x, moving_roi.size_y = original_size
    reference_roi.size_x, reference_roi.size_y = original_size
    moving_roi.x, moving_roi.y = dsample, dline
    return subpixel_affine, error, diffphase

def subpixel_register_point(pointid,
                            cost_func=lambda x,y: 1/x**2 * y,
                            threshold=0.005,
                            ncg=None,
                            match_func=subpixel_template,
                            match_kwargs={},
                            use_cache=False,
                            verbose=False,
                            chooser='subpixel_register_point',
                            **kwargs):

    """
    Given some point, subpixel register all of the measures in the point to the
    first measure.

    Parameters
    ----------
    pointid : int or obj
              The identifier of the point in the DB or a Points object

    cost_func : func
                A generic cost function accepting two arguments (x,y), where x is the
                distance that a point has shifted from the original, sensor identified
                intersection, and y is the correlation coefficient coming out of the
                template matcher.

    threshold : numeric
                measures with a cost <= the threshold are marked as ignore=True in
                the database.
    ncg : obj
          the network candidate graph that the point is associated with; used for
          the DB session that is able to access the point.

    geom_func : callable
                function used to tranform the source and/or destination image before
                running a matcher.

    match_func : callable
                 subpixel matching function to use registering measures

    use_cache : bool
                If False (default) this func opens a database session and writes points
                and measures directly to the respective tables. If True, this method writes
                messages to the point_insert (defined in ncg.config) redis queue for
                asynchronous (higher performance) inserts.
    """

    if not ncg.Session:
        raise BrokenPipeError('This func requires a database session from a NetworkCandidateGraph.')

    if isinstance(pointid, Points):
        pointid = pointid.id

    t1 = time.time()
    with ncg.session_scope() as session:
        measures = session.query(Measures).filter(Measures.pointid == pointid).order_by(Measures.id).all()
        point = session.query(Points).filter(Points.id == pointid).one()
        reference_index = point.reference_index
        t2 = time.time()
        log.info(f'Query took {t2-t1} seconds to find the measures and reference measure.')
        # Get the reference measure. Previously this was index 0, but now it is a database tracked attribute
        source = measures[reference_index]

        log.info(f'Using measure {source.id} on image {source.imageid}/{source.serial} as the reference.')
        log.info(f'Measure reference index is: {reference_index}')
        source.template_metric = 1
        source.template_shift = 0
        source.phase_error = 0
        source.phase_diff = 0
        source.phase_shift = 0

        sourceid = source.imageid
        sourceres = session.query(Images).filter(Images.id == sourceid).one()
        source_node = NetworkNode(node_id=sourceid, image_path=sourceres.path)
        source_node.parent = ncg
        t3 = time.time()
        log.info(f'Query for the image to use as source took {t3-t2} seconds.')
        log.info(f'Attempting to subpixel register {len(measures)-1} measures for point {pointid}')
        nodes = {}
        for measure in measures:
            res = session.query(Images).filter(Images.id == measure.imageid).one()
<<<<<<< HEAD
            nodes[measure.imageid] = NetworkNode(node_id=measure.imageid, image_path=res.path)
=======
            nodes[measure.imageid] = NetworkNode(node_id=measure.imageid, 
                                                 image_path=res.path, 
                                                 dem=res.dem,
                                                 dem_type=res.dem_type)
>>>>>>> d1e3693c
        session.expunge_all()

    resultlog = []
    updated_measures = []
    for i, measure in enumerate(measures):
        if i == reference_index:
            continue

        currentlog = {'measureid':measure.id,
                    'status':''}
        cost = None

        destination_node = nodes[measure.imageid]

        reference_roi = roi.Roi(source_node.geodata, 
                                source.apriorisample, 
                                source.aprioriline,
                                size_x=match_kwargs['image_size'][0],
                                size_y=match_kwargs['image_size'][1])
        moving_roi = roi.Roi(destination_node.geodata, 
                             measure.apriorisample, 
                             measure.aprioriline,
                             size_x=match_kwargs['template_size'][0],
                             size_y=match_kwargs['template_size'][1],
                             buffer=5)

        try:
            baseline_affine = estimate_local_affine(reference_roi, moving_roi)
            # Updated so that the affine used is computed a single time.
            # Has not scale or shear or rotation.
            updated_affine, maxcorr, _ = subpixel_template(reference_roi,
                                                        moving_roi,
                                                        affine=baseline_affine)
        except:
            updated_affine = None
        
        if updated_affine is None:
            log.warn('Unable to match with this parameter set.')
            currentlog['status'] = f"subpixel registration failed on measure {measure.id}"
            resultlog.append(currentlog)
            if measure.weight is None:
                measure.ignore = True # Geom match failed and no previous sucesses
            updated_measures.append(measure)
            continue
        new_x, new_y = updated_affine([measure.apriorisample, measure.aprioriline])[0]

        if new_x == None or new_y == None:
            currentlog['status'] = f'Failed to register measure {measure.id}.'
            resultlog.append(currentlog)
            if measure.weight is None:
                measure.ignore = True # Unable to geom match and no previous sucesses
            updated_measures.append(measure)
            continue

        measure.template_metric = maxcorr
        dist = np.linalg.norm([measure.apriorisample-new_x, measure.aprioriline-new_y])
        measure.template_shift = dist

        cost = cost_func(measure.template_shift, measure.template_metric)

        log.info(f'Current Cost: {cost},  Current Weight: {measure.weight}')

        # Check to see if the cost function requirement has been met
        if measure.weight and cost <= measure.weight:
            currentlog['status'] = f'Previous match provided better correlation. {measure.weight} > {cost}.'
            resultlog.append(currentlog)
            updated_measures.append(measure)
            continue

        if cost <= threshold:
            currentlog['status'] = f'Cost failed. Distance calculated: {measure.template_shift}. Metric calculated: {measure.template_metric}.'
            resultlog.append(currentlog)
            updated_measures.append(measure)
            if measure.weight is None:
                measure.ignore = True # Threshold criteria not met and no previous sucesses
            continue

        # Update the measure
        measure.sample = new_x
        measure.line = new_y
        measure.weight = cost
        measure.choosername = chooser

        # In case this is a second run, set the ignore to False if this
        # measures passed. Also, set the source measure back to ignore=False
        measure.ignore = False
        # Maybe source?
        source.ignore = False
        updated_measures.append(measure)
        currentlog['status'] = f'Success. Distance shifted: {measure.template_shift}. Metric: {measure.template_metric}.'
        resultlog.append(currentlog)

    # Once here, update the source measure (possibly back to ignore=False)
    updated_measures.append(source)

    if use_cache:
        ncg.redis_queue.rpush(ncg.measure_update_queue,
                              *[json.dumps(measure.to_dict(_hide=[]), cls=JsonEncoder) for measure in updated_measures])
        ncg.redis_queue.incr(ncg.measure_update_counter, amount=len(updated_measures))

    else:
        # Commit the updates back into the DB
        with ncg.session_scope() as session:
            for m in updated_measures:
                ins = inspect(m)
                session.add(m)

    return resultlog

def subpixel_register_points(subpixel_template_kwargs={'image_size':(251,251)},
                             cost_kwargs={},
                             threshold=0.005,
                             Session=None):
    """
    Serial subpixel registration of all of the points in a given DB table.
<<<<<<< HEAD

    Parameters
    ----------
    Session : obj
              A SQLAlchemy Session factory.

    pointid : int
              The identifier of the point in the DB

    subpixel_template_kwargs : dict
                               Ay keyword arguments passed to the template matcher

    cost : func
           A generic cost function accepting two arguments (x,y), where x is the
           distance that a point has shifted from the original, sensor identified
           intersection, and y is the correlation coefficient coming out of the
           template matcher.

    threshold : numeric
                measures with a cost <= the threshold are marked as ignore=True in
                the database.
    """
    if not Session:
        raise BrokenPipeError('This func requires a database session.')
    session = Session()
    pointids = [point.id for point in session.query(Points)]
    session.close()
    for pointid in pointids:
        subpixel_register_point(pointid,
                                subpixel_template_kwargs=subpixel_template_kwargs,
                                **cost_kwargs)

def register_to_base(pointid,
                     base_image,
                     cost_func=lambda x, y: y == np.max(x),
                     ncg=None,
                     geom_func='simple',
                     geom_kwargs={"size_x": 16, "size_y": 16},
                     match_func='classic',
                     match_kwargs={},
                     verbose=False,
                     **kwargs):
    """
    """

    if not ncg.Session:
     raise BrokenPipeError('This func requires a database session from a NetworkCandidateGraph.')

    geom_func = check_geom_func(geom_func)
    match_func = check_match_func(match_func)
    session = ncg.Session()

    if isinstance(base_image, str):
        base_image = GeoDataset(base_image)

    if isinstance(pointid, Points):
        point = pointid
        pointid = pointid.id

    with ncg.session_scope() as session:
        if isinstance(pointid, Points):
            point = pointid
            pointid = point.id
        else:
            point = session.query(Points).filter(Points.id == pointid).one()

        # Get all of the measures associated with the given point
        measures = point.measures

        # Attempt to project the point into the base image
        bpoint = spatial.isis.point_info(base_image.file_name, point.geom.x, point.geom.y, 'ground')
        if bpoint is None:
            log.warning('unable to find point in ground image')
            # Need to set the point to False
            return
        bline = bpoint.get('Line')
        bsample = bpoint.get('Sample')

        # Setup a cache so that we can get the file handles one time instead of
        # once per measure in the measures list.
        image_cache = {}

        # list of matching results in the format:
        # [measure_id, measure_index, x_offset, y_offset, offset_magnitude]
        match_results = []

        # Step over all of the measures (images) that are not the base image
        for measure_index, measure in enumerate(measures):
            res = session.query(Images).filter(Images.id == measure.imageid).one()
            try:
                measure_image = image_cache[res.id]
            except:
                measure_image = GeoDataset(measure_image.path)
                image_cache[res.id] = measure_image

            # Attempt to match the base
            try:
                log.info(f'prop point: base_image: {base_image}')
                log.info(f'prop point: dest_image: {measure_image}')
                log.info(f'prop point: (sx, sy): ({measure.sample}, {measure.line})')
                x, y, dist, metrics = geom_func(base_image, measure_image,
                        bsample, bline,
                        match_func = match_func,
                        match_kwargs = match_kwargs,
                        verbose=verbose,
                        **geom_kwargs)

            except Exception as e:
                raise Exception(e)
                match_results.append(e)
                continue

            match_results.append([measure.id, measure_index, x, y,
                                 metrics, dist, base_image.file_name, measure_image.file_name])

    if verbose:
      log.info("Match Results: ", match_results)

    # Clean out any instances where None has been return by the geom matcher.
    match_results = np.copy(np.array([res for res in match_results if isinstance(res, list) and all(r is not None for r in res)]))

    # If all of the results are None, this point was not matchable
    if match_results.shape[0] == 0:
        raise Exception("Point with id {pointid} has no measure that matches criteria, reference measure will remain unchanged")

    # Compute the cost function for each match using the
    costs = [cost_func(match_results[:,3], match[3]) for match in match_results]

    if verbose:
      log.info("Values:", costs)

    # column index 3 is the metric returned by the geom matcher
    best_results = match_results[np.argmax(costs)]

    if verbose:
        log.info("match_results final length: ", len(match_results))
        log.info("best_results length: ", len(best_results))
        log.info("Full results: ", best_results)
        log.info("Winning CORRs: ", best_results[3], "Base Pixel shifts: ", best_results[4])
        log.info('\n')

    if len(best_results[3])==1 or best_results[3] is None:
        raise Exception("Point with id {pointid} has no measure that matches criteria, reference measure will remain unchanged")

    # Finally, update the point that will be the reference
    with ncg.session_scope() as session:
       measure = session.query(Measures).filter(Measures.id == best_results[0]).one()
       measure.sample = best_results[2]
       measure.line = best_results[3]

       point = session.query(Points).filter(Points.id == pointid).one()
       point.ref_measure = best_results[1]
    return

=======

    Parameters
    ----------
    Session : obj
              A SQLAlchemy Session factory.

    pointid : int
              The identifier of the point in the DB

    subpixel_template_kwargs : dict
                               Ay keyword arguments passed to the template matcher

    cost : func
           A generic cost function accepting two arguments (x,y), where x is the
           distance that a point has shifted from the original, sensor identified
           intersection, and y is the correlation coefficient coming out of the
           template matcher.

    threshold : numeric
                measures with a cost <= the threshold are marked as ignore=True in
                the database.
    """
    if not Session:
        raise BrokenPipeError('This func requires a database session.')
    session = Session()
    pointids = [point.id for point in session.query(Points)]
    session.close()
    for pointid in pointids:
        subpixel_register_point(pointid,
                                subpixel_template_kwargs=subpixel_template_kwargs,
                                **cost_kwargs)

def register_to_base(pointid,
                     base_image,
                     cost_func=lambda x, y: y == np.max(x),
                     ncg=None,
                     geom_func='simple',
                     geom_kwargs={"size_x": 16, "size_y": 16},
                     match_func='classic',
                     match_kwargs={},
                     verbose=False,
                     **kwargs):
    """
    """

    if not ncg.Session:
     raise BrokenPipeError('This func requires a database session from a NetworkCandidateGraph.')

    geom_func = check_geom_func(geom_func)
    match_func = check_match_func(match_func)
    session = ncg.Session()

    if isinstance(base_image, str):
        base_image = AGeoDataset(base_image)

    if isinstance(pointid, Points):
        point = pointid
        pointid = pointid.id

    with ncg.session_scope() as session:
        if isinstance(pointid, Points):
            point = pointid
            pointid = point.id
        else:
            point = session.query(Points).filter(Points.id == pointid).one()

        # Get all of the measures associated with the given point
        measures = point.measures

        # Attempt to project the point into the base image
        bsample, bline = base_image.sensormodel.lonlat2sampline(point.geom.x, point.geom.y)
        if bsample is None:
            log.warning('unable to find point in ground image')
            # Need to set the point to False
            return

        # Setup a cache so that we can get the file handles one time instead of
        # once per measure in the measures list.
        image_cache = {}

        # list of matching results in the format:
        # [measure_id, measure_index, x_offset, y_offset, offset_magnitude]
        match_results = []

        # Step over all of the measures (images) that are not the base image
        for measure_index, measure in enumerate(measures):
            res = session.query(Images).filter(Images.id == measure.imageid).one()
            try:
                measure_image = image_cache[res.id]
            except:
                measure_image = AGeoDataset(measure_image.path)
                image_cache[res.id] = measure_image

            # Attempt to match the base
            try:
                log.info(f'prop point: base_image: {base_image}')
                log.info(f'prop point: dest_image: {measure_image}')
                log.info(f'prop point: (sx, sy): ({measure.sample}, {measure.line})')
                x, y, dist, metrics = geom_func(base_image, measure_image,
                        bsample, bline,
                        match_func = match_func,
                        match_kwargs = match_kwargs,
                        verbose=verbose,
                        **geom_kwargs)

            except Exception as e:
                raise Exception(e)
                match_results.append(e)
                continue

            match_results.append([measure.id, measure_index, x, y,
                                 metrics, dist, base_image.file_name, measure_image.file_name])

    if verbose:
      log.info("Match Results: ", match_results)

    # Clean out any instances where None has been return by the geom matcher.
    match_results = np.copy(np.array([res for res in match_results if isinstance(res, list) and all(r is not None for r in res)]))

    # If all of the results are None, this point was not matchable
    if match_results.shape[0] == 0:
        raise Exception("Point with id {pointid} has no measure that matches criteria, reference measure will remain unchanged")

    # Compute the cost function for each match using the
    costs = [cost_func(match_results[:,3], match[3]) for match in match_results]

    if verbose:
      log.info("Values:", costs)

    # column index 3 is the metric returned by the geom matcher
    best_results = match_results[np.argmax(costs)]

    if verbose:
        log.info("match_results final length: ", len(match_results))
        log.info("best_results length: ", len(best_results))
        log.info("Full results: ", best_results)
        log.info("Winning CORRs: ", best_results[3], "Base Pixel shifts: ", best_results[4])
        log.info('\n')

    if len(best_results[3])==1 or best_results[3] is None:
        raise Exception("Point with id {pointid} has no measure that matches criteria, reference measure will remain unchanged")

    # Finally, update the point that will be the reference
    with ncg.session_scope() as session:
       measure = session.query(Measures).filter(Measures.id == best_results[0]).one()
       measure.sample = best_results[2]
       measure.line = best_results[3]

       point = session.query(Points).filter(Points.id == pointid).one()
       point.ref_measure = best_results[1]
    return

>>>>>>> d1e3693c
def estimate_logpolar_transform(img1, img2, low_sigma=0.5, high_sigma=30, verbose=False):
    """
    Estimates the rotation and scale difference for img1 that maps to img2 using phase cross correlation on a logscale projection.

    Scale and angular changes in cartesian space become translation in log-polar space. Translation from subpixel registration
    in log-polar space can then be translated into scale/rotation change in the original cartesian images. This scale + roation
    change estimation is then returned as an affine transform object. This can then be used before other subpixel registration
    methods to enable scale+rotation invariance.

    See Also
    --------

    skimage.filters.difference_of_gaussians : Bandpass filtering using a difference of gaussians
    skimage.filters.window : Simple wondowing function to remove spectral leakage along the axes in the fourier transform

    References
    ----------

    .. [1] Rittavee Matungka. 2009. Studies on log-polar transform for image registration and improvements
       using adaptive sampling and logarithmic spiral. Ph.D. Dissertation. Ohio State University, USA. Advisor(s) Yuan F. Zheng.
       Order Number: AAI3376091.
    .. [2] https://github.com/polakluk/fourier-mellin
    .. [3] https://scikit-image.org/docs/stable/auto_examples/registration/plot_register_rotation.html

    Parameters
    ----------

    img1: np.ndarray
          The source image, this is the image that is used as a base as img2 is registered to the center on img1

    img2: np.ndarray
          The image that will be moved to match img1

    low_sigma : float, list, np.array
                The low standard deviation for the Gaussian kernel used in the difference of gaussians filter. This reccomended
                to remove high frequency noise from the image before the log-polar projection as high frequency noise negatively impact registration
                in log-polar space. The lower the sigma, the sharper the resulting image will be. Use a small low_sigma with a large high_sigma
                to remove high frequency noise. Default is 0.5.

    high_sigma : float, list, np.array
                Standard deviation for the Gaussian kernel with the larger sigmas across all axes used in the difference of gaussians filter. This reccomended
                to remove high frequency noise from the image before the log-polar projection as high frequency noise negatively impact registration
                in log-polar space. The higher this sigma compared to the low_sigma, the more detail will be preserved. Use a small low_sigma with a large high_sigma
                to remove high frequency noise. A high sigma equal to ~1.6x the low sigma is reccomended for edge detection, so consider high_sigmas >= low_sigma*1.6. Default is 30.

    verbose : bool
              If true, prints out information detailing the registration process

    Returns
    -------
    : skimage.transform.SimilarityTansform
      Scikit-image affine transformation object containing rotation and scale information to warp img1 to img2

    """
    # First, band-pass filter both images
    img1 = filters.difference_of_gaussians(img1, low_sigma, high_sigma)
    img2 = filters.difference_of_gaussians(img2, low_sigma, high_sigma)

    # window images
    wimg1 = img1 * (filters.window('hann', img1.shape))
    wimg2 = img2 * (filters.window('hann', img2.shape))

    # work with shifted FFT magnitudes
    img1_fs = np.abs(fftpack.fftshift(fftpack.fft2(wimg1)))
    img2_fs = np.abs(fftpack.fftshift(fftpack.fft2(wimg2)))

    # Create log-polar transformed FFT mag images and register
    shape = img1_fs.shape
    radius = shape[0] // 4  # only take lower frequencies
    warped_img1_fs = tf.warp_polar(img1_fs, radius=radius, output_shape=shape,
                                 scaling='log', order=0)
    warped_img2_fs = tf.warp_polar(img2_fs, radius=radius, output_shape=shape,
                               scaling='log', order=0)

    warped_img1_fs = warped_img1_fs[:shape[0] // 2, :]
    warped_img2_fs = warped_img2_fs[:shape[0] // 2, :]
    shifts, error, phasediff = registration.phase_cross_correlation(warped_img1_fs,
                                                       warped_img2_fs,
                                                       upsample_factor=10)

    # Use translation parameters to calculate rotation and scaling parameters
    shiftr, shiftc = shifts[:2]
    recovered_angle = -(360 / shape[0]) * shiftr
    klog = shape[1] / np.log(radius)
    shift_scale = np.exp(shiftc / klog)
    if recovered_angle < - 45:
        recovered_angle += 180
    else:
        if recovered_angle > 90.0:
            recovered_angle -= 180

    if verbose:
        fig, axes = plt.subplots(2, 2, figsize=(8, 8))
        ax = axes.ravel()
        ax[0].set_title("Original Image FFT\n(magnitude; zoomed)")
        center = np.array(shape) // 2
        ax[0].imshow(img1_fs[center[0] - radius:center[0] + radius,
                              center[1] - radius:center[1] + radius],
                     cmap='magma')
        ax[1].set_title("Modified Image FFT\n(magnitude; zoomed)")
        ax[1].imshow(img2_fs[center[0] - radius:center[0] + radius,
                            center[1] - radius:center[1] + radius],
                     cmap='magma')
        ax[2].set_title("Log-Polar-Transformed\nOriginal FFT")
        ax[2].imshow(warped_img1_fs, cmap='magma')
        ax[3].set_title("Log-Polar-Transformed\nModified FFT")
        ax[3].imshow(warped_img2_fs, cmap='magma')
        fig.suptitle('Working in frequency domain can recover rotation and scaling')
        plt.show()

        log.info(f"Recovered value for cc rotation: {recovered_angle}")
        log.info(f"Recovered value for scaling difference: {shift_scale}")

    # offset by the center of the image, scikit's ceter image rotation is defined by `axis / 2 - 0.5`
    shift_y, shift_x = np.asarray(img1.shape) / 2 - 0.5
    tf_scale = tf.SimilarityTransform(scale=shift_scale)
    tf_rotate = tf.SimilarityTransform(rotation=np.deg2rad(recovered_angle))
    tf_shift = tf.SimilarityTransform(translation=[-shift_x, -shift_y])
    tf_shift_inv = tf.SimilarityTransform(translation=[shift_x, shift_y])

    tf_rotate_from_center = (tf_shift + (tf_rotate + tf_shift_inv))
    return tf.SimilarityTransform((tf_rotate_from_center + tf_scale)._inv_matrix)
       
def fourier_mellen(ref_image, moving_image, affine=tf.AffineTransform(), verbose=False, phase_kwargs={}):
    """
    Iterative phase registration using a log-polar projection to estimate an affine for scale and roation invariance.


    Parameters
    ----------

    ref_image: np.ndarray
               The source image, this is the image that is used as a base as img2 is registered to the center on img1

    moving_image: np.ndarray
                  The image that will be moved to match img1

    verbose : bool
              If true, prints out information detailing the registration process

    phase_kwargs : dict
                   Parameters to be passed into the iterative_phase matcher

    Returns
    -------

    : float
      The new x coordinate for moving_image that registers to the center of center_image

    : float
      The new y coordinate for moving_image that registers to the center of center_image

    : float
      Error returned by the iterative phase matcher
    """
    # Get the affine transformation for scale + rotation invariance
    affine = estimate_logpolar_transform(ref_image.clipped_array, moving_image.clipped_array, verbose=verbose)

    # get translation with iterative phase
    subpixel_affine, error, diffphase = iterative_phase(ref_image, moving_image, affine=affine, **phase_kwargs)

    # if verbose:
    #     fig, axes = plt.subplots(2, 2, figsize=(8, 8))
    #     ax = axes.ravel()
    #
    #     ax[0].imshow(ref_warped)
    #     ax[0].set_title("Image 1 Transformed")
    #     ax[0].axhline(y=sy, color="red", linestyle="-", alpha=1, linewidth=1)
    #     ax[0].axvline(x=sx, color="red", linestyle="-", alpha=1, linewidth=1)
    #
    #     ax[2].imshow(ref_image)
    #     ax[2].set_title("Image 1")
    #     ax[2].axhline(y=ref_image.array.shape[0]/2, color="red", linestyle="-", alpha=1, linewidth=1)
    #     ax[2].axvline(x=ref_image.array.shape[1]/2, color="red", linestyle="-", alpha=1, linewidth=1)
    #
    #     ax[1].imshow(moving_image)
    #     ax[3].imshow(moving_image)
    #
    #     if not newx or not newy:
    #         ax[1].set_title("Image 2 REGISTRATION FAILED")
    #         ax[3].set_title("Image 2 REGISTRATION FAILED")
    #     else :
    #         ax[3].set_title("Image 2 Registered")
    #         ax[1].axhline(y=newy, color="red", linestyle="-", alpha=1, linewidth=1)
    #         ax[1].axvline(x=newx, color="red", linestyle="-", alpha=1, linewidth=1)
    #         ax[3].axhline(y=newy, color="red", linestyle="-", alpha=1, linewidth=1)
    #         ax[3].axvline(x=newx, color="red", linestyle="-", alpha=1, linewidth=1)

    return subpixel_affine, error, diffphase

def subpixel_register_point_smart(point,
<<<<<<< HEAD
                                  session,
                                  cost_func=lambda x,y: 1/x**2 * y,
                                  parameters=[],
                                  chooser='subpixel_register_point_smart',
                                  verbose=False):
=======
                                  session=None,
                                  cost_func=lambda x,y: 1/x**2 * y,
                                  parameters=[],
                                  chooser='subpixel_register_point_smart',
                                  verbose=False,
                                  ncg=None):
>>>>>>> d1e3693c

    """
    Given some point, subpixel register all of the measures in the point to the
    reference measure.

    Parameters
    ----------
    
    pointid : int or obj
              The identifier of the point in the DB or a Points object

    cost_func : func
                A generic cost function accepting two arguments (x,y), where x is the
                distance that a point has shifted from the original, sensor identified
                intersection, and y is the correlation coefficient coming out of the
                template matcher.

    ncg : obj
          the network candidate graph that the point is associated with; used for
          the DB session that is able to access the point.

    parameters : list
                 of dicts containing "match_kwargs" used for specified match_func.
                 The passed parameters describe image and template chips that are tested.
                 For example parameters = [
                 {'match_kwargs': {'image_size':(121,121), 'template_size':(61,61)}},
                 {'match_kwargs': {'image_size':(151,151), 'template_size':(67,67)}},
                 {'match_kwargs': {'image_size':(181,181), 'template_size':(73,73)}}]
    """
<<<<<<< HEAD


    # if not ncg.Session:
    #     raise BrokenPipeError('This func requires a database session from a NetworkCandidateGraph.')

    if not isinstance(point, Points):
        point = session.query(Points).filter(Points.id == point).one()
    pointid = point.id

    #with ncg.session_scope() as session:
    # Order by is important here because the measures get ids in sequential order when initially placed
    # and the reference_index is positionally linked to the ordered vector of measures.
    measures = session.query(Measures).filter(Measures.pointid == pointid).order_by(Measures.id).all()
    reference_index = point.reference_index

    # Get the reference measure to instantiate the source node. All other measures will
    # match to the source node.
    source = measures[reference_index]
    reference_index_id = source.imageid
    
    log.info(f'Using measure {source.id} on image {source.imageid}/{source.serial} as the reference.')
    log.info(f'Measure reference index is: {reference_index}')

    # Build a node cache so that this is an encapsulated database call. Then nodes
    # can be pulled from the lookup sans database.
    nodes = {}
    for measure in measures:
        res = session.query(Images).filter(Images.id == measure.imageid).one()
        nn = NetworkNode(node_id=measure.imageid, image_path=res.path)
        #nn.parent = ncg
        nodes[measure.imageid] = nn
        session.expunge_all()
=======
    with ncg.session_scope() if ncg is not None else nullcontext(session) as session:
        if not isinstance(point, Points):
            point = session.query(Points).filter(Points.id == point).one()
        pointid = point.id

        # Order by is important here because the measures get ids in sequential order when initially placed
        # and the reference_index is positionally linked to the ordered vector of measures.
        measures = session.query(Measures).filter(Measures.pointid == pointid).order_by(Measures.id).all()
        reference_index = point.reference_index

        # Get the reference measure to instantiate the source node. All other measures will
        # match to the source node.
        source = measures[reference_index]
        reference_index_id = source.imageid
        log.info(f'Using measure {source.id} on image {source.imageid}/{source.serial} as the reference.')
        log.info(f'Measure reference index is: {reference_index}')

        # Build a node cache so that this is an encapsulated database call. Then nodes
        # can be pulled from the lookup sans database.
        nodes = {}
        for measure in measures:
            res = session.query(Images).filter(Images.id == measure.imageid).one()
            nn = NetworkNode(node_id=measure.imageid, 
                            image_path=res.path,
                            cam_type=res.cam_type,
                            dem=res.dem,
                            dem_type=res.dem_type)
            nodes[measure.imageid] = nn
            session.expunge_all()
>>>>>>> d1e3693c

    log.info(f'Attempting to subpixel register {len(measures)-1} measures for point {pointid}')
    # Set the reference image
    source_node = nodes[reference_index_id]

    log.info(f'Source: sample: {source.sample} | line: {source.line}')
    updated_measures = []
    for i, measure in enumerate(measures):

        # If this is the reference node, do not attempt to match it.
        if i == reference_index:
            continue

        cost = None
        destination_node = nodes[measure.imageid]
        log.info(f'Registering measure {measure.id} (image: {measure.imageid})')

        # Compute the baseline metrics using the smallest window
        size_x = np.inf
        size_y = np.inf
        for p in parameters:
            match_kwarg = p['match_kwargs']
            if match_kwarg['template_size'][0] < size_x:
                size_x = match_kwarg['template_size'][0]
            if match_kwarg['template_size'][1] < size_y:
                size_y = match_kwarg['template_size'][1]

        reference_roi = roi.Roi(source_node.geodata, 
                                source.apriorisample, 
                                source.aprioriline, 
                                size_x=size_x, 
                                size_y=size_y, 
                                buffer=0)
        moving_roi = roi.Roi(destination_node.geodata, 
                             measure.apriorisample, 
                             measure.aprioriline, 
                             size_x=size_x, 
                             size_y=size_y, 
                             buffer=20)

        try:
            baseline_affine = estimate_local_affine(reference_roi,
                                                    moving_roi)
        except Exception as e:
            log.exception(e)
            m = {'id': measure.id,
                 'sample':measure.apriorisample,
                 'line':measure.aprioriline,
                 'status':False,
                 'choosername':chooser}
            updated_measures.append([None, None, m])
            continue

        reference_roi.clip()
        reference_clip = reference_roi.clipped_array

        # If the image read center plus buffer is outside the image, clipping
        # raises an index error. Handle and set the measure false.
        try:
            moving_roi.clip(affine=baseline_affine)
            moving_clip = moving_roi.clipped_array
        except Exception as e:
            log.error(e)
            m = {'id': measure.id,
                 'sample':measure.apriorisample,
                 'line':measure.aprioriline,
                 'status':False,
                 'choosername':chooser}
            updated_measures.append([None, None, m])
            continue

        reference_nan = np.isnan(reference_clip).any()
        moving_nan = np.isnan(moving_clip).any()
        if reference_nan or moving_nan:
            if reference_nan:
                log.warning(f'Unable to process due to NaN values in the reference data.')
            if moving_nan:
                log.warning(f'Unable to process due to NaN values in the moving data.')
            m = {'id': measure.id,
                    'status': False,
                    'choosername': chooser}
            updated_measures.append([None, None, m])
            continue

        if reference_clip.shape != moving_clip.shape:
            log.warning('Unable to process. ROIs are different sizes for MI matcher')
            m = {'id': measure.id,
                 'status': False,
                 'choosername': chooser}
            updated_measures.append([None, None, m])
            continue

        # Compute the a priori template and MI correlations with no shifts allowed. 
        _, baseline_corr, _ = subpixel_template(reference_roi, 
                                                moving_roi,
                                                affine=baseline_affine)
        
        baseline_mi = 0 #mutual_information_match(reference_roi, 
                        #                         moving_roi, 
                        #                         affine=baseline_affine)
        
        log.info(f'Baseline MI: {baseline_mi} | Baseline Corr: {baseline_corr}')
        
        for parameter in parameters:
            match_kwargs = parameter['match_kwargs']

            reference_roi = roi.Roi(source_node.geodata,
                                    source.apriorisample,
                                    source.aprioriline,
                                    size_x=match_kwargs['image_size'][0],
                                    size_y=match_kwargs['image_size'][1], 
                                    buffer=0)
            moving_roi = roi.Roi(destination_node.geodata,
                                 measure.apriorisample,
                                 measure.aprioriline,
                                 size_x=match_kwargs['template_size'][0],
                                 size_y=match_kwargs['template_size'][1], 
                                 buffer=20)
            if verbose:
                fig, axes = plt.subplots(1,2)
                reference_roi.clip()
                moving_roi.clip(affine=baseline_affine)
                axes[0].imshow(reference_roi.clipped_array, cmap='Greys')
                axes[1].imshow(moving_roi.clipped_array, cmap='Greys')
                plt.show()
            try:  # Handle the case where the parameter set plus the buffer is outside
                  # the image and the clip raises an index error.
                updated_affine, maxcorr, _ = subpixel_template(reference_roi,
                                                            moving_roi,
                                                            affine=baseline_affine)
            except Exception as e:
                log.error(e)
                updated_affine = None

            if updated_affine is None:
                log.warning(f'Unable to match with this parameter set.')
                continue
            else:
                mi_metric=0
                metric = maxcorr
                new_x, new_y = updated_affine([measure.apriorisample, measure.aprioriline])[0]
                
                dist = np.linalg.norm([measure.aprioriline-new_x, 
<<<<<<< HEAD
                                      measure.apriorisample-new_y])
=======
                                       measure.apriorisample-new_y])
>>>>>>> d1e3693c
                cost = cost_func(dist, metric)

                m = {'id': measure.id,
                    'sample':new_x,
                    'line':new_y,
                    'weight':cost,
                    'choosername':chooser,
                    'template_metric':metric,
                    'template_shift':dist,
                    'mi_metric': mi_metric,
                    'status': True}
                log.info(f'METRIC: {metric}| SAMPLE: {new_x} | LINE: {new_y} | MI: {mi_metric}')
            
            updated_measures.append([baseline_mi, baseline_corr, m])

    # Baseline MI, Baseline Correlation, updated measures to select from
    return updated_measures

def check_for_shift_consensus(shifts, tol=0.1):
    """
    Find matched locations from a set of multiple different solutions that have
    the same position within some user supplied tolerance. If the distance between
    two measures (shifts) is <= the tolerance, the measures are considered to have
    found consensus.

    This doc string uses 'measure' to describe each solution found by a subpixel
    matching attempt. If n-attempts are made, using n-different parameter sets,
    this function will find shift consensus between those n-different solutions.

    The function works by computing the full distance matrix between all solutions,
    generating a boolean mask for distances less than the tolerance, then generating
    a vector of column sums where the sum is the number of inliers, and finally,
    returning a boolean vector where the column sums are greater than 2.

    Parameters
    ----------
    shifts : ndarray
             (n,2) array of (x,y) coordinates representing the subpixel registered
             measure locations. n must be >= 3.

    tol : float
          The tolerance value required for measures to be inliers. Distances between
          points less than or equal to the tolerance are inliers. In pixel space.

    Returns
    -------
     : ndarray
       (n,1) boolean array where the nth element corresponds to the nth measure
       in the shifts input array. True values indicate that the measure has shift
       consensus with at least 2 other measures
    """
    dists = distance_matrix(shifts, shifts)
    inliers = dists <= tol
    col_sums = np.sum(inliers, 1)
    # The distance matrix is zero diagonal, so 2+ means one other matcher found
    # a close location
    return col_sums >= 2
    
def decider(measures, tol=0.5):
    """
    The logical decision function that determines which measures would be updated
    with subpixel registration or ignored. The function iterates over the measures,
    looks for shift consensus between subpixel registration runs.

    Parameters
    ----------
    measures : list
               A list of candidate measures (dicts) objects from the smart subpixel matcher

    tol : float
          The tolerance value required for points to be inliers. Distances between
          points less than or equal to the tolerance are inliers. In pixel space.

    Returns
    -------
    measures_to_update : list
                         of measures (dicts) to be updated to subpixel accuracy

    measures_to_set_false : list
                            of meaure ids to be ignored beause theu fail the consensus
                            building approach
    """
    by_id = defaultdict(list)
    measures_to_set_false = []
    for m in measures:
        baseline_mi = m[0]
        baseline_corr = m[1]
        m = m[2]
        if m['status'] and m['mi_metric'] is not None and m['template_metric'] is not None:
            choosername = m['choosername']
            by_id[m['id']].append([m['line'],
                                  m['sample'],
                                  m['mi_metric'],
                                  m['template_metric'],
                                  baseline_mi,
                                  baseline_corr,
                                  m['template_shift']])
        else:
            measures_to_set_false.append(m['id'])

    measures_to_update = []
    for k, v in by_id.items():
        v = np.asarray(v)
        mi = v[:,2]
        corr = v[:,3]
        baseline_mi = v[:,4]
        baseline_corr = v[:,5]
        cost = (baseline_mi - mi) + (baseline_corr - corr)

        # At least two of the correlators need to have found a soln within 0.5 pixels.
        shift_mask = check_for_shift_consensus(v[:,:2], tol=tol)

        # This is formulated as a minimization, so the best is the min cost
        best_cost = np.argmin(cost)

        if shift_mask[best_cost] == False:
            # The best cost does not have positional consensus
            measures_to_set_false.append(k)
        else:
            best_measure = v[best_cost]
            m = {'id':k,
                 'line': best_measure[0],
                 'sample': best_measure[1],
                 'weight': cost[best_cost],
                 'template_metric': best_measure[3],
                 'template_shift': best_measure[6],
                 'choosername': choosername,
                 'ignore':False,
                 'best_parameter_index': best_cost}
            measures_to_update.append(m)
    # A measure could have one bad regitration and get set false, if a different parameter set passed,
    # remove from the set false list.
    ids_to_update = [d['id'] for d in measures_to_update]
    measures_to_set_false = [i for i in measures_to_set_false if i not in ids_to_update]

    return measures_to_update, measures_to_set_false

def validate_candidate_measure(measure_to_register,
<<<<<<< HEAD
                               session,
=======
                               session=None,
>>>>>>> d1e3693c
                               ncg=None,
                               parameters=[],
                               **kwargs):
    """
    Compute the matching distances, matching the reference measure to the measure
    originally registered to it. This is an inverse check from the original mathcing.
    In other words, the first registration registers A->B to find measure_to_register (B-naught).
    This func then matches B->A (B-prime) and computes the distance between B-naught and B-prime.

    Parameters
    ----------
    measure_to_register : dict
                          A dictionary containing information about the measure to validate, the
                          {keys: types} needed for this function are: 
                          {'id': int, 
                          'line': np.float, 
                          'sample': np.float,
                          'parameters_index': dict}

    ncg : obj
          A network candidate graph object

    geom_func : str
                The func to use to perform geometric matching

    match_func : str
                 The function to use to perform matching

    parameters : list
                 A list of matching parametrizations to test. Each entry results in
                 a subpixel registration attempt and then set of these results is
                 used ot ientify inliner and outlier parameter sets.

    Returns
    -------
    dists : list
            Of reprojection distances for each parameter set.
    """

    measure_to_register_id = measure_to_register['id']

<<<<<<< HEAD
    # Get the measure to be registered
    measure = session.query(Measures).filter(Measures.id == measure_to_register_id).order_by(Measures.id).one()

    # Get the references measure
    point = measure.point
    reference_index = point.reference_index
    reference_measure = point.measures[reference_index]


    # Match the reference measure to the measure_to_register - this is the inverse of the first match attempt
    # Source is the image that we are seeking to validate, destination is the reference measure.
    # This is the inverse of other functions as this is a validator.

    source_imageid = measure.imageid
    source_image = session.query(Images).filter(Images.id == source_imageid).one()
    source_node = NetworkNode(node_id=source_imageid, image_path=source_image.path)
    source_node.parent = ncg

    destination_imageid = reference_measure.imageid
    destination_image = session.query(Images).filter(Images.id == destination_imageid).one()
    destination_node = NetworkNode(node_id=destination_imageid, image_path=destination_image.path)
    destination_node.parent = ncg
=======
    with ncg.session_scope() if ncg is not None else nullcontext(session) as session:
        # Get the measure to be registered
        measure = session.query(Measures).filter(Measures.id == measure_to_register_id).order_by(Measures.id).one()

        # Get the references measure
        point = measure.point
        reference_index = point.reference_index
        reference_measure = point.measures[reference_index]


        # Match the reference measure to the measure_to_register - this is the inverse of the first match attempt
        # Source is the image that we are seeking to validate, destination is the reference measure.
        # This is the inverse of other functions as this is a validator.

        source_imageid = measure.imageid
        source_image = session.query(Images).filter(Images.id == source_imageid).one()
        source_node = NetworkNode(node_id=source_imageid, image_path=source_image.path)
        source_node.parent = ncg

        destination_imageid = reference_measure.imageid
        destination_image = session.query(Images).filter(Images.id == destination_imageid).one()
        destination_node = NetworkNode(node_id=destination_imageid, image_path=destination_image.path)
        destination_node.parent = ncg
        session.expunge_all()
>>>>>>> d1e3693c

    sample = measure_to_register['sample']
    line = measure_to_register['line']

    log.info(f'Validating measure: {measure_to_register_id} on image: {source_imageid}')

    reference_roi = roi.Roi(source_node.geodata, 
                            sample, 
                            line, 
                            size_x=parameters[0]['match_kwargs']['image_size'][0],
                            size_y=parameters[0]['match_kwargs']['image_size'][1], 
<<<<<<< HEAD
                            buffer=10)
=======
                            buffer=0)
>>>>>>> d1e3693c
    moving_roi = roi.Roi(destination_node.geodata, 
                            reference_measure.sample, 
                            reference_measure.line, 
                            size_x=parameters[0]['match_kwargs']['template_size'][0],
                            size_y=parameters[0]['match_kwargs']['template_size'][1],
<<<<<<< HEAD
                            buffer=10)
=======
                            buffer=20)
>>>>>>> d1e3693c

    try:
        baseline_affine = estimate_local_affine(reference_roi, moving_roi)
    except:
        log.error('Unable to transform image to reference space. Likely too close to the edge of the non-reference image. Setting ignore=True')
        return [np.inf] * len(parameters)
    

    dists = []
    for i, parameter in enumerate(parameters):
        match_kwargs = parameter['match_kwargs']

        reference_roi = roi.Roi(source_node.geodata, 
                                sample, 
                                line, 
                                size_x=match_kwargs['image_size'][0],
                                size_y=match_kwargs['image_size'][1], 
<<<<<<< HEAD
                                buffer=10)
=======
                                buffer=0)
>>>>>>> d1e3693c
        moving_roi = roi.Roi(destination_node.geodata, 
                                reference_measure.sample, 
                                reference_measure.line, 
                                size_x=match_kwargs['template_size'][0],
                                size_y=match_kwargs['template_size'][1],
<<<<<<< HEAD
                                buffer=10)
=======
                                buffer=20)
>>>>>>> d1e3693c

        # Handle the exception where the clip can raise an index error if it is outside the image
        try:
            updated_affine, maxcorr, _ = subpixel_template(reference_roi,
                                                        moving_roi,
                                                        affine=baseline_affine)
        except:
            updated_affine = None

        if updated_affine is None:
            continue
        
        new_x, new_y = updated_affine([reference_measure.sample, 
                                    reference_measure.line])[0]
        
        dist = np.sqrt((new_y - reference_measure.line) ** 2 +\
                    (new_x - reference_measure.sample) ** 2)
        log.info(f'Validating using parameter set {i}. Reprojection distance: {dist}. Metric: {maxcorr}')
        dists.append(dist)
    return dists

def smart_register_point(point, 
<<<<<<< HEAD
                         session,
                         parameters=[], 
                         shared_kwargs={}, 
                         valid_reprojection_distance=1.1, 
                         ncg=None, 
                         Session=None):
=======
                         session=None,
                         parameters=[], 
                         shared_kwargs={}, 
                         valid_reprojection_distance=1.1, 
                         ncg=None):
>>>>>>> d1e3693c
    """
    The entry func for the smart subpixel registration code. This is the user
    side API func for subpixel registering a point using the smart matcher.

    This function runs multiple rounds of subpixel registration on a point
    using 'subpixel_register_point_smart', checks for a consensus from the
    subpixel registration results, and validates the new location by inverting
    the matching direction. This function writes to the database and outputs
    the updated and ignored measures for logging purposes.

    This func writes to the databse. The returns are for logging and
    debugging convenience.

    Parameters
    ----------
    pointid : int or object
              The id of the point to register or a point object from which the
              id is accessed.

    parameters : list
                 A list of dict subpixel registration kwargs, {template_size: (x,x), image_size: (y,y)}

    shared_kwargs : dict
                    of kwargs passed to the subpixel matcher that are shared between all of the parameter sets

    ncg : obj
          A network candidate graph object

    Session : obj
              An optional sqlalchemy Session factory

    valid_reprojection_distance : float
                                  measures matched from the moving image to the reference image with a 
                                  distance less than this value in pixels are considered valid. Default: 1.1 

    Returns
    -------
    measures_to_update : list
                         of measures (dicts) to be updated to subpixel accuracy

    measures_to_set_false : list
                            of meaure ids to be ignored beause theu fail the consensus
                            building approach

    """
<<<<<<< HEAD
    if not isinstance(point, Points):
        point = session.query(Points).filter(Points.id == point).one()

=======
    with ncg.session_scope() if ncg is not None else nullcontext(session) as session:
        if not isinstance(point, Points):
            point = session.query(Points).filter(Points.id == point).one()
        session.expunge_all()
        
>>>>>>> d1e3693c
    measure_results = subpixel_register_point_smart(point, session, parameters=parameters, **shared_kwargs)
    measures_to_update, measures_to_set_false = decider(measure_results)
    log.info(f'Found {len(measures_to_update)} measures that found subpixel registration consensus. Running validation now...')
    # Validate that the new position has consensus
    for measure in measures_to_update:
        reprojection_distances = validate_candidate_measure(measure, session, parameters=parameters, ncg=ncg, **shared_kwargs)
        if np.sum(np.array(reprojection_distances) < valid_reprojection_distance) < 2:
            log.info(f"Measure {measure['id']} failed validation. Setting ignore=True for this measure.")
            measures_to_set_false.append(measure['id'])

    for measure in measures_to_update:
        measure['_id'] = measure.pop('id', None)


    # Update the measures that passed registration
    if measures_to_update:
        stmt = Measures.__table__.update().\
                                where(Measures.__table__.c.id == bindparam('_id')).\
                                values({'weight':bindparam('weight'),
                                        'measureIgnore':bindparam('ignore'),
                                        'templateMetric':bindparam('template_metric'),
                                        'templateShift':bindparam('template_shift'),
                                        'line': bindparam('line'),
                                        'sample':bindparam('sample'),
                                        'ChooserName':bindparam('choosername')})
        session.execute(stmt, measures_to_update)

    if measures_to_set_false:
        measures_to_set_false = [{'_id':i} for i in measures_to_set_false]
        # Set ignore=True measures that failed
        stmt = Measures.__table__.update().\
                                where(Measures.__table__.c.id == bindparam('_id')).\
                                values({'measureIgnore':True,
                                        'ChooserName':shared_kwargs['chooser']})
        session.execute(stmt, measures_to_set_false)

    log.info(f'Updated measures: {json.dumps(measures_to_update, indent=2, cls=JsonEncoder)}')
    log.info(f'Ignoring measures: {measures_to_set_false}')

    return measures_to_update, measures_to_set_false

def mutual_information_match(moving_roi,
                             reference_roi, 
                             affine=tf.AffineTransform(), 
                             subpixel_size=3,
                             func=None, **kwargs):
    """
    Applies the mutual information matcher function over a search image using a
    defined template


    Parameters
    ----------
    moving_roi : roi 
                 The input search template used to 'query' the destination
                 image

    reference_roi : roi
              The image or sub-image to be searched

    subpixel_size : int
                    Subpixel area size to search for the center of mass
                    calculation

    func : function
           Function object to be used to compute the histogram comparison

    Returns
    -------
    new_affine :AffineTransform
                The affine transformation

    max_corr : float
               The strength of the correlation in the range [0, 4].

    corr_map : ndarray
               Map of corrilation coefficients when comparing the template to
               locations within the search area
    """
    reference_roi.clip()
    moving_roi.clip(affine=affine)

    moving_image = moving_roi.clipped_array
    reference_template = reference_roi.clipped_array

    if func == None:
        func = mutual_information

    image_size = moving_image.shape
    template_size = reference_template.shape

    y_diff = image_size[0] - template_size[0]
    x_diff = image_size[1] - template_size[1]

    max_corr = -np.inf
    corr_map = np.zeros((y_diff+1, x_diff+1))
    for i in range(y_diff+1):
        for j in range(x_diff+1):
            sub_image = moving_image[i:i+template_size[1],  # y
                                j:j+template_size[0]]  # x
            corr = func(sub_image, reference_template, **kwargs)
            if corr > max_corr:
                max_corr = corr
            corr_map[i, j] = corr

    y, x = np.unravel_index(np.argmax(corr_map, axis=None), corr_map.shape)

    upper = int(2 + floor(subpixel_size / 2))
    lower = upper - 1
    area = corr_map[y-lower:y+upper,
                    x-lower:x+upper]

    # Compute the y, x shift (subpixel) using scipys center_of_mass function
    cmass  = center_of_mass(area)
    if area.shape != (subpixel_size + 2, subpixel_size + 2):
        return  None, 0, None
        

    subpixel_y_shift = subpixel_size - 1 - cmass[0]
    subpixel_x_shift = subpixel_size - 1 - cmass[1]
    y = abs(y - (corr_map.shape[1])/2)
    x = abs(x - (corr_map.shape[0])/2)
    y += subpixel_y_shift
    x += subpixel_x_shift
    new_affine = tf.AffineTransform(translation=(-x, -y))
    return new_affine, np.max(max_corr), corr_map<|MERGE_RESOLUTION|>--- conflicted
+++ resolved
@@ -1,38 +1,13 @@
 from collections import defaultdict
-<<<<<<< HEAD
-=======
 from contextlib import nullcontext
->>>>>>> d1e3693c
 import json
 import logging
 from math import floor
 import numbers
-<<<<<<< HEAD
-import sys
-=======
->>>>>>> d1e3693c
 import time
 import warnings
 import logging
 
-<<<<<<< HEAD
-import numpy as np
-
-from scipy.ndimage.measurements import center_of_mass
-from skimage import transform as tf
-from skimage import registration
-from skimage import filters
-from scipy import fftpack
-from scipy.spatial import distance_matrix
-import numpy as np
-from sqlalchemy.sql.expression import bindparam
-
-from matplotlib import pyplot as plt
-
-from plio.io.io_gdal import GeoDataset
-
-import pvl
-=======
 import numpy as np
 import pvl
 from scipy.ndimage import center_of_mass
@@ -55,33 +30,11 @@
 from autocnet.transformation.affine import estimate_local_affine
 from autocnet.utils.serializers import JsonEncoder
 
->>>>>>> d1e3693c
-
-import PIL
-
-<<<<<<< HEAD
-from autocnet.matcher.naive_template import pattern_match
-from autocnet.matcher.mutual_information import mutual_information
-from autocnet.spatial import isis
-from autocnet.io.db.model import Measures, Points, Images, JsonEncoder
-from autocnet.graph.node import NetworkNode
-from autocnet.transformation import roi
-from autocnet.transformation.affine import estimate_local_affine
-from autocnet import spatial
-from autocnet.utils.serializers import JsonEncoder
-=======
+
+
 log = logging.getLogger(__name__)
->>>>>>> d1e3693c
-
-from sqlalchemy import inspect
-
-<<<<<<< HEAD
-PIL.Image.MAX_IMAGE_PIXELS = sys.float_info.max
-log = logging.getLogger(__name__)
-
-
-=======
->>>>>>> d1e3693c
+
+
 def check_image_size(imagesize):
     """
     Given an x,y tuple, ensure that the values
@@ -96,7 +49,6 @@
     """
     if isinstance(imagesize, numbers.Number):
         imagesize = (int(imagesize), int(imagesize))
-<<<<<<< HEAD
 
 
     x = imagesize[0]
@@ -110,21 +62,6 @@
     y = floor(y/2)
     return x,y
 
-=======
-
-
-    x = imagesize[0]
-    y = imagesize[1]
-
-    if x % 2 == 0:
-        x += 1
-    if y % 2 == 0:
-        y += 1
-    x = floor(x/2)
-    y = floor(y/2)
-    return x,y
-
->>>>>>> d1e3693c
 def subpixel_phase(reference_roi, moving_roi, affine=tf.AffineTransform(), **kwargs):
     """
     Apply the spectral domain matcher to a search and template image. To
@@ -423,14 +360,10 @@
         nodes = {}
         for measure in measures:
             res = session.query(Images).filter(Images.id == measure.imageid).one()
-<<<<<<< HEAD
-            nodes[measure.imageid] = NetworkNode(node_id=measure.imageid, image_path=res.path)
-=======
             nodes[measure.imageid] = NetworkNode(node_id=measure.imageid, 
                                                  image_path=res.path, 
                                                  dem=res.dem,
                                                  dem_type=res.dem_type)
->>>>>>> d1e3693c
         session.expunge_all()
 
     resultlog = []
@@ -546,7 +479,6 @@
                              Session=None):
     """
     Serial subpixel registration of all of the points in a given DB table.
-<<<<<<< HEAD
 
     Parameters
     ----------
@@ -600,7 +532,7 @@
     session = ncg.Session()
 
     if isinstance(base_image, str):
-        base_image = GeoDataset(base_image)
+        base_image = AGeoDataset(base_image)
 
     if isinstance(pointid, Points):
         point = pointid
@@ -617,13 +549,11 @@
         measures = point.measures
 
         # Attempt to project the point into the base image
-        bpoint = spatial.isis.point_info(base_image.file_name, point.geom.x, point.geom.y, 'ground')
-        if bpoint is None:
+        bsample, bline = base_image.sensormodel.lonlat2sampline(point.geom.x, point.geom.y)
+        if bsample is None:
             log.warning('unable to find point in ground image')
             # Need to set the point to False
             return
-        bline = bpoint.get('Line')
-        bsample = bpoint.get('Sample')
 
         # Setup a cache so that we can get the file handles one time instead of
         # once per measure in the measures list.
@@ -639,7 +569,7 @@
             try:
                 measure_image = image_cache[res.id]
             except:
-                measure_image = GeoDataset(measure_image.path)
+                measure_image = AGeoDataset(measure_image.path)
                 image_cache[res.id] = measure_image
 
             # Attempt to match the base
@@ -701,160 +631,6 @@
        point.ref_measure = best_results[1]
     return
 
-=======
-
-    Parameters
-    ----------
-    Session : obj
-              A SQLAlchemy Session factory.
-
-    pointid : int
-              The identifier of the point in the DB
-
-    subpixel_template_kwargs : dict
-                               Ay keyword arguments passed to the template matcher
-
-    cost : func
-           A generic cost function accepting two arguments (x,y), where x is the
-           distance that a point has shifted from the original, sensor identified
-           intersection, and y is the correlation coefficient coming out of the
-           template matcher.
-
-    threshold : numeric
-                measures with a cost <= the threshold are marked as ignore=True in
-                the database.
-    """
-    if not Session:
-        raise BrokenPipeError('This func requires a database session.')
-    session = Session()
-    pointids = [point.id for point in session.query(Points)]
-    session.close()
-    for pointid in pointids:
-        subpixel_register_point(pointid,
-                                subpixel_template_kwargs=subpixel_template_kwargs,
-                                **cost_kwargs)
-
-def register_to_base(pointid,
-                     base_image,
-                     cost_func=lambda x, y: y == np.max(x),
-                     ncg=None,
-                     geom_func='simple',
-                     geom_kwargs={"size_x": 16, "size_y": 16},
-                     match_func='classic',
-                     match_kwargs={},
-                     verbose=False,
-                     **kwargs):
-    """
-    """
-
-    if not ncg.Session:
-     raise BrokenPipeError('This func requires a database session from a NetworkCandidateGraph.')
-
-    geom_func = check_geom_func(geom_func)
-    match_func = check_match_func(match_func)
-    session = ncg.Session()
-
-    if isinstance(base_image, str):
-        base_image = AGeoDataset(base_image)
-
-    if isinstance(pointid, Points):
-        point = pointid
-        pointid = pointid.id
-
-    with ncg.session_scope() as session:
-        if isinstance(pointid, Points):
-            point = pointid
-            pointid = point.id
-        else:
-            point = session.query(Points).filter(Points.id == pointid).one()
-
-        # Get all of the measures associated with the given point
-        measures = point.measures
-
-        # Attempt to project the point into the base image
-        bsample, bline = base_image.sensormodel.lonlat2sampline(point.geom.x, point.geom.y)
-        if bsample is None:
-            log.warning('unable to find point in ground image')
-            # Need to set the point to False
-            return
-
-        # Setup a cache so that we can get the file handles one time instead of
-        # once per measure in the measures list.
-        image_cache = {}
-
-        # list of matching results in the format:
-        # [measure_id, measure_index, x_offset, y_offset, offset_magnitude]
-        match_results = []
-
-        # Step over all of the measures (images) that are not the base image
-        for measure_index, measure in enumerate(measures):
-            res = session.query(Images).filter(Images.id == measure.imageid).one()
-            try:
-                measure_image = image_cache[res.id]
-            except:
-                measure_image = AGeoDataset(measure_image.path)
-                image_cache[res.id] = measure_image
-
-            # Attempt to match the base
-            try:
-                log.info(f'prop point: base_image: {base_image}')
-                log.info(f'prop point: dest_image: {measure_image}')
-                log.info(f'prop point: (sx, sy): ({measure.sample}, {measure.line})')
-                x, y, dist, metrics = geom_func(base_image, measure_image,
-                        bsample, bline,
-                        match_func = match_func,
-                        match_kwargs = match_kwargs,
-                        verbose=verbose,
-                        **geom_kwargs)
-
-            except Exception as e:
-                raise Exception(e)
-                match_results.append(e)
-                continue
-
-            match_results.append([measure.id, measure_index, x, y,
-                                 metrics, dist, base_image.file_name, measure_image.file_name])
-
-    if verbose:
-      log.info("Match Results: ", match_results)
-
-    # Clean out any instances where None has been return by the geom matcher.
-    match_results = np.copy(np.array([res for res in match_results if isinstance(res, list) and all(r is not None for r in res)]))
-
-    # If all of the results are None, this point was not matchable
-    if match_results.shape[0] == 0:
-        raise Exception("Point with id {pointid} has no measure that matches criteria, reference measure will remain unchanged")
-
-    # Compute the cost function for each match using the
-    costs = [cost_func(match_results[:,3], match[3]) for match in match_results]
-
-    if verbose:
-      log.info("Values:", costs)
-
-    # column index 3 is the metric returned by the geom matcher
-    best_results = match_results[np.argmax(costs)]
-
-    if verbose:
-        log.info("match_results final length: ", len(match_results))
-        log.info("best_results length: ", len(best_results))
-        log.info("Full results: ", best_results)
-        log.info("Winning CORRs: ", best_results[3], "Base Pixel shifts: ", best_results[4])
-        log.info('\n')
-
-    if len(best_results[3])==1 or best_results[3] is None:
-        raise Exception("Point with id {pointid} has no measure that matches criteria, reference measure will remain unchanged")
-
-    # Finally, update the point that will be the reference
-    with ncg.session_scope() as session:
-       measure = session.query(Measures).filter(Measures.id == best_results[0]).one()
-       measure.sample = best_results[2]
-       measure.line = best_results[3]
-
-       point = session.query(Points).filter(Points.id == pointid).one()
-       point.ref_measure = best_results[1]
-    return
-
->>>>>>> d1e3693c
 def estimate_logpolar_transform(img1, img2, low_sigma=0.5, high_sigma=30, verbose=False):
     """
     Estimates the rotation and scale difference for img1 that maps to img2 using phase cross correlation on a logscale projection.
@@ -1046,20 +822,12 @@
     return subpixel_affine, error, diffphase
 
 def subpixel_register_point_smart(point,
-<<<<<<< HEAD
-                                  session,
-                                  cost_func=lambda x,y: 1/x**2 * y,
-                                  parameters=[],
-                                  chooser='subpixel_register_point_smart',
-                                  verbose=False):
-=======
                                   session=None,
                                   cost_func=lambda x,y: 1/x**2 * y,
                                   parameters=[],
                                   chooser='subpixel_register_point_smart',
                                   verbose=False,
                                   ncg=None):
->>>>>>> d1e3693c
 
     """
     Given some point, subpixel register all of the measures in the point to the
@@ -1089,40 +857,6 @@
                  {'match_kwargs': {'image_size':(151,151), 'template_size':(67,67)}},
                  {'match_kwargs': {'image_size':(181,181), 'template_size':(73,73)}}]
     """
-<<<<<<< HEAD
-
-
-    # if not ncg.Session:
-    #     raise BrokenPipeError('This func requires a database session from a NetworkCandidateGraph.')
-
-    if not isinstance(point, Points):
-        point = session.query(Points).filter(Points.id == point).one()
-    pointid = point.id
-
-    #with ncg.session_scope() as session:
-    # Order by is important here because the measures get ids in sequential order when initially placed
-    # and the reference_index is positionally linked to the ordered vector of measures.
-    measures = session.query(Measures).filter(Measures.pointid == pointid).order_by(Measures.id).all()
-    reference_index = point.reference_index
-
-    # Get the reference measure to instantiate the source node. All other measures will
-    # match to the source node.
-    source = measures[reference_index]
-    reference_index_id = source.imageid
-    
-    log.info(f'Using measure {source.id} on image {source.imageid}/{source.serial} as the reference.')
-    log.info(f'Measure reference index is: {reference_index}')
-
-    # Build a node cache so that this is an encapsulated database call. Then nodes
-    # can be pulled from the lookup sans database.
-    nodes = {}
-    for measure in measures:
-        res = session.query(Images).filter(Images.id == measure.imageid).one()
-        nn = NetworkNode(node_id=measure.imageid, image_path=res.path)
-        #nn.parent = ncg
-        nodes[measure.imageid] = nn
-        session.expunge_all()
-=======
     with ncg.session_scope() if ncg is not None else nullcontext(session) as session:
         if not isinstance(point, Points):
             point = session.query(Points).filter(Points.id == point).one()
@@ -1152,7 +886,6 @@
                             dem_type=res.dem_type)
             nodes[measure.imageid] = nn
             session.expunge_all()
->>>>>>> d1e3693c
 
     log.info(f'Attempting to subpixel register {len(measures)-1} measures for point {pointid}')
     # Set the reference image
@@ -1296,11 +1029,7 @@
                 new_x, new_y = updated_affine([measure.apriorisample, measure.aprioriline])[0]
                 
                 dist = np.linalg.norm([measure.aprioriline-new_x, 
-<<<<<<< HEAD
-                                      measure.apriorisample-new_y])
-=======
                                        measure.apriorisample-new_y])
->>>>>>> d1e3693c
                 cost = cost_func(dist, metric)
 
                 m = {'id': measure.id,
@@ -1439,11 +1168,7 @@
     return measures_to_update, measures_to_set_false
 
 def validate_candidate_measure(measure_to_register,
-<<<<<<< HEAD
-                               session,
-=======
                                session=None,
->>>>>>> d1e3693c
                                ncg=None,
                                parameters=[],
                                **kwargs):
@@ -1485,30 +1210,6 @@
 
     measure_to_register_id = measure_to_register['id']
 
-<<<<<<< HEAD
-    # Get the measure to be registered
-    measure = session.query(Measures).filter(Measures.id == measure_to_register_id).order_by(Measures.id).one()
-
-    # Get the references measure
-    point = measure.point
-    reference_index = point.reference_index
-    reference_measure = point.measures[reference_index]
-
-
-    # Match the reference measure to the measure_to_register - this is the inverse of the first match attempt
-    # Source is the image that we are seeking to validate, destination is the reference measure.
-    # This is the inverse of other functions as this is a validator.
-
-    source_imageid = measure.imageid
-    source_image = session.query(Images).filter(Images.id == source_imageid).one()
-    source_node = NetworkNode(node_id=source_imageid, image_path=source_image.path)
-    source_node.parent = ncg
-
-    destination_imageid = reference_measure.imageid
-    destination_image = session.query(Images).filter(Images.id == destination_imageid).one()
-    destination_node = NetworkNode(node_id=destination_imageid, image_path=destination_image.path)
-    destination_node.parent = ncg
-=======
     with ncg.session_scope() if ncg is not None else nullcontext(session) as session:
         # Get the measure to be registered
         measure = session.query(Measures).filter(Measures.id == measure_to_register_id).order_by(Measures.id).one()
@@ -1533,7 +1234,6 @@
         destination_node = NetworkNode(node_id=destination_imageid, image_path=destination_image.path)
         destination_node.parent = ncg
         session.expunge_all()
->>>>>>> d1e3693c
 
     sample = measure_to_register['sample']
     line = measure_to_register['line']
@@ -1545,21 +1245,13 @@
                             line, 
                             size_x=parameters[0]['match_kwargs']['image_size'][0],
                             size_y=parameters[0]['match_kwargs']['image_size'][1], 
-<<<<<<< HEAD
-                            buffer=10)
-=======
                             buffer=0)
->>>>>>> d1e3693c
     moving_roi = roi.Roi(destination_node.geodata, 
                             reference_measure.sample, 
                             reference_measure.line, 
                             size_x=parameters[0]['match_kwargs']['template_size'][0],
                             size_y=parameters[0]['match_kwargs']['template_size'][1],
-<<<<<<< HEAD
-                            buffer=10)
-=======
                             buffer=20)
->>>>>>> d1e3693c
 
     try:
         baseline_affine = estimate_local_affine(reference_roi, moving_roi)
@@ -1577,21 +1269,13 @@
                                 line, 
                                 size_x=match_kwargs['image_size'][0],
                                 size_y=match_kwargs['image_size'][1], 
-<<<<<<< HEAD
-                                buffer=10)
-=======
                                 buffer=0)
->>>>>>> d1e3693c
         moving_roi = roi.Roi(destination_node.geodata, 
                                 reference_measure.sample, 
                                 reference_measure.line, 
                                 size_x=match_kwargs['template_size'][0],
                                 size_y=match_kwargs['template_size'][1],
-<<<<<<< HEAD
-                                buffer=10)
-=======
                                 buffer=20)
->>>>>>> d1e3693c
 
         # Handle the exception where the clip can raise an index error if it is outside the image
         try:
@@ -1614,20 +1298,11 @@
     return dists
 
 def smart_register_point(point, 
-<<<<<<< HEAD
-                         session,
-                         parameters=[], 
-                         shared_kwargs={}, 
-                         valid_reprojection_distance=1.1, 
-                         ncg=None, 
-                         Session=None):
-=======
                          session=None,
                          parameters=[], 
                          shared_kwargs={}, 
                          valid_reprojection_distance=1.1, 
                          ncg=None):
->>>>>>> d1e3693c
     """
     The entry func for the smart subpixel registration code. This is the user
     side API func for subpixel registering a point using the smart matcher.
@@ -1673,17 +1348,11 @@
                             building approach
 
     """
-<<<<<<< HEAD
-    if not isinstance(point, Points):
-        point = session.query(Points).filter(Points.id == point).one()
-
-=======
     with ncg.session_scope() if ncg is not None else nullcontext(session) as session:
         if not isinstance(point, Points):
             point = session.query(Points).filter(Points.id == point).one()
         session.expunge_all()
         
->>>>>>> d1e3693c
     measure_results = subpixel_register_point_smart(point, session, parameters=parameters, **shared_kwargs)
     measures_to_update, measures_to_set_false = decider(measure_results)
     log.info(f'Found {len(measures_to_update)} measures that found subpixel registration consensus. Running validation now...')
