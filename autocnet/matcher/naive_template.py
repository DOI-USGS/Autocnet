import logging
from math import floor

import cv2
import numpy as np

<<<<<<< HEAD
from scipy.ndimage.measurements import center_of_mass
=======
from scipy.ndimage import center_of_mass
>>>>>>> d1e3693c
from skimage.transform import rescale
from skimage.util import img_as_float32

log = logging.getLogger(__name__)


def pattern_match_autoreg(template, image, subpixel_size=3, metric=cv2.TM_CCOEFF_NORMED):
    """
    Call an arbitrary pattern matcher using a subpixel approach where a center of gravity using
    the correlation coefficients are used for subpixel alignment.
    
    Parameters
    ----------
    template : ndarray
               The input search template used to 'query' the destination
               image
    image : ndarray
            The image or sub-image to be searched
    subpixel_size : int
                    An odd integer that defines the window size used to compute
                    the moments
    max_scaler : float
                 The percentage offset to apply to the delta between the maximum
                 correlation and the maximum edge correlation.
    metric : object
             The function to be used to perform the template based matching
             Options: {cv2.TM_CCORR_NORMED, cv2.TM_CCOEFF_NORMED, cv2.TM_SQDIFF_NORMED}
             In testing the first two options perform significantly better with Apollo data.

    Returns
    -------
    x : float
        The x offset
    y : float
        The y offset
    max_corr : float
               The strength of the correlation in the range [-1, 1].
    """

    # Apply the pixel scale template matcher
    result = cv2.matchTemplate(image, template, method=metric)

    # Find the 'best' correlation
    if metric == cv2.TM_SQDIFF or metric == cv2.TM_SQDIFF_NORMED:
        y, x = np.unravel_index(np.argmin(result, axis=None), result.shape)
    else:
        y, x = np.unravel_index(np.argmax(result, axis=None), result.shape)
    max_corr = result[(y,x)]
    
    # Get the area around the best correlation; the surface
    upper = int(2 + floor(subpixel_size / 2))
    lower = upper - 1
    # x, y are the location of the upper left hand corner of the template in the image
    area = result[y-lower:y+upper,
                  x-lower:x+upper]

    # If the area is not square and large enough, this method should fail
    if area.shape != (subpixel_size+2, subpixel_size+2):
        raise Exception("Max correlation is too close to the boundary.")
        # return None, None, 0, None

    cmass = center_of_mass(area)
    subpixel_y_shift = subpixel_size - 1 - cmass[0]
    subpixel_x_shift = subpixel_size - 1 - cmass[1]
    
    # Apply the subpixel shift to the whole pixel shifts computed above
    y += subpixel_y_shift
    x += subpixel_x_shift
    
    # Compute the idealized shift (image center)
    ideal_y = image.shape[0] / 2
    ideal_x = image.shape[1] / 2
    
    #Compute the shift from the template upper left to the template center
    y += (template.shape[0] / 2)
    x += (template.shape[1] / 2)
    
    x -= ideal_x
    y -= ideal_y
    
    return x, y, max_corr, result

def pattern_match(template, image, upsampling=16, metric=cv2.TM_CCOEFF_NORMED):
    """
    Call an arbitrary pattern matcher using a subpixel approach where the template and image
    are upsampled using a third order polynomial.

    This function assumes that the image center (0,0) and template center (0,0) are the a priori
    coordinates. This function returns the offset to the center of the template such that the 
    template is brought into alignment with the image.

    For example, if the image to be searched appears as follow:

    0, 0, 0, 0, 0, 0, 0, 1, 0
    0, 0, 0, 0, 0, 0, 0, 1, 0
    1, 1, 1, 0, 0, 0, 0, 1, 0
    0, 1, 0, 0, 0, 0, 0, 0, 0
    0, 1, 0, 0, 0, 0, 0, 0, 0
    0, 0, 0, 0, 0, 0, 0, 0, 0
    0, 0, 0, 0, 0, 0, 0, 0, 0
    0, 0, 0, 0, 0, 0, 0, 0, 0
    0, 0, 0, 0, 0, 0, 1, 1, 1
    0, 1, 1, 1, 0, 0, 1, 0, 1
    0, 1, 0, 1, 0, 0, 1, 0, 1
    0, 1, 1, 1, 0, 0, 1, 0, 1
    0, 0, 0, 0, 0, 0, 1, 1, 1

    and the template image is: 

    1, 1, 1
    0, 1, 0
    0, 1, 0 

    the expected shift from the center of the search image to have template image align is -3 in
    the y-direction and -3 in the x-direction. Conversely, if the search image is:

    1, 1, 1
    1, 0, 1
    1, 0, 1
    1, 0, 1
    1, 1, 1         

    the expected shift is 4 in the y-direction and 3 in the x-direction.

    Parameters
    ----------
    template : ndarray
               The input search template used to 'query' the destination
               image
    image : ndarray
            The image or sub-image to be searched
    upsampling : int
                 The multiplier to upsample the template and image.
    func : object
           The function to be used to perform the template based matching
           Options: {cv2.TM_CCORR_NORMED, cv2.TM_CCOEFF_NORMED, cv2.TM_SQDIFF_NORMED}
           In testing the first two options perform significantly better with Apollo data.

    Returns
    -------
    x : float
        The x offset of the template center the image center, the inverse of this shift will 
        need to be applied to the template as a correction.
    y : float
        The y offset of the template center to the image center, the inverse of this shift
        will need to be applied to the template as a correction.
    max_corr : float
               The strength of the correlation in the range [-1, 1].
    result : ndarray
             (m,n) correlation matrix showing the correlation for all tested coordinates. The
             maximum correlation is reported where the upper left hand corner of the template
             maximally correlates with the image.
    """
    if upsampling < 1:
        raise ValueError

    # Fit a 3rd order polynomial to upsample the images
    if upsampling != 1:
        u_template = img_as_float32(rescale(template, upsampling, order=3, mode='edge'))
        u_image = img_as_float32(rescale(image, upsampling, order=3, mode='edge'))
    else:
        u_template = template
        u_image = image
    corrmap = cv2.matchTemplate(u_image, u_template, method=metric)
    
    if metric == cv2.TM_SQDIFF or metric == cv2.TM_SQDIFF_NORMED:
        matched_y, matched_x = np.unravel_index(np.argmin(corrmap), corrmap.shape)
    else:
        matched_y, matched_x = np.unravel_index(np.argmax(corrmap), corrmap.shape)

    max_corr = corrmap[matched_y, matched_x]
    
    assert max_corr == np.max(corrmap)

    shift_x = (matched_x - ((corrmap.shape[1]-1)/2)) / upsampling
    shift_y = (matched_y - ((corrmap.shape[0]-1)/2)) / upsampling

    return -shift_x, -shift_y , max_corr, corrmap<|MERGE_RESOLUTION|>--- conflicted
+++ resolved
@@ -4,11 +4,7 @@
 import cv2
 import numpy as np
 
-<<<<<<< HEAD
-from scipy.ndimage.measurements import center_of_mass
-=======
 from scipy.ndimage import center_of_mass
->>>>>>> d1e3693c
 from skimage.transform import rescale
 from skimage.util import img_as_float32
 
