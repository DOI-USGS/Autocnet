from collections import defaultdict, MutableMapping
import itertools
import os
import warnings

import numpy as np
import pandas as pd
from plio.io.io_gdal import GeoDataset
from plio.io.isis_serial_number import generate_serial_number
from scipy.misc import bytescale, imresize
from shapely.geometry import Polygon

from autocnet.cg import cg

from autocnet.io import keypoints as io_keypoints

from autocnet.matcher.add_depth import deepen_correspondences
from autocnet.matcher import cpu_extractor as fe
from autocnet.matcher import cpu_outlier_detector as od
from autocnet.matcher import suppression_funcs as spf
from autocnet.cg.cg import convex_hull_ratio

from autocnet.vis.graph_view import plot_node
from autocnet.utils import utils


class Node(dict, MutableMapping):
    """
    This class represents a node in a graph and is synonymous with an
    image.  The node (image) stores PATH information, an accessor to the
    on-disk data set, and correspondences information that references the image.


    Attributes
    ----------
    image_name : str
                 Name of the image, with extension

    image_path : str
                 Relative or absolute PATH to the image

    geodata : object
             File handle to the object

    keypoints : dataframe
                With columns, x, y, and response

    nkeypoints : int
                 The number of keypoints found for this image

    descriptors : ndarray
                  32-bit array of feature descriptors returned by OpenCV

    masks : set
            A list of the available masking arrays

    isis_serial : str
                  If the input images have PVL headers, generate an
                  ISIS compatible serial number
    """

    def __init__(self, image_name=None, image_path=None, node_id=None):
        self['image_name'] = image_name
        self['image_path'] = image_path
        self['node_id'] = node_id
        self['hash'] = image_name
        self._mask_arrays = {}
        self.point_to_correspondence = defaultdict(set)
        self.point_to_correspondence_df = None
        self.descriptors = None
        self.keypoints = pd.DataFrame()
        self.masks = pd.DataFrame()

    def __repr__(self):
        return """
        NodeID: {}
        Image Name: {}
        Image PATH: {}
        Number Keypoints: {}
        Available Masks : {}
        Type: {}
        """.format(self['node_id'], self['image_name'], self['image_path'],
                   self.nkeypoints, self.masks, self.__class__)

    def __hash__(self):
        return hash(repr(self))

    def __gt__(self, other):
        myid = self['node_id']
        oid = other['node_id']
        return myid > oid

    def __geq__(self, other):
        myid = self['node_id']
        oid = other['node_id']
        return myid >= oid

    def __lt__(self, other):
        myid = self['node_id']
        oid = other['node_id']
        return myid < oid

    def __leq__(self, other):
        myid = self['node_id']
        oid = other['node_id']
        return myid <= oid

    def __str__(self):
        return self['node_id']

    def __eq__(self, other):
        eq = True
        d = self.__dict__
        o = other.__dict__
        for k, v in d.items():
            if isinstance(v, pd.DataFrame):
                if not v.equals(o[k]):
                    eq = False
            elif isinstance(v, np.ndarray):
                if not v.all() == o[k].all():
                    eq = False
        return eq
    """
    def __getitem__(self, item):
        attribute_dict = {'image_name': self['image_name'],
                          'image_path': self['image_path'],
                          'geodata': self.geodata,
                          'keypoints': self.keypoints,
                          'nkeypoints': self.nkeypoints,
                          'descriptors': self.descriptors,
                          'masks': self.masks,
                          'isis_serial': self.isis_serial}
        if item in attribute_dict.keys():
            return attribute_dict[item]
        else:
            return super(Node, self).__getitem__(item)
    """

    @property
    def geodata(self):
        if not getattr(self, '_geodata', None) and self['image_path'] is not None:
            self._geodata = GeoDataset(self['image_path'])
            return self._geodata
        if hasattr(self, '_geodata'):
            return self._geodata
        else:
            return None

    """    @property
    def masks(self):
        mask_lookup = {'suppression': 'suppression'}

        if self.keypoints is None:
            warnings.warn('Keypoints have not been extracted')
            return

        if not hasattr(self, '_masks'):
            self._masks = pd.DataFrame(index=self.keypoints.index)

        # If the mask is coming form another object that tracks
        # state, dynamically draw the mask from the object.
        for c in self._masks.columns:
            if c in mask_lookup:
                self._masks[c] = getattr(self, mask_lookup[c]).mask
        return self._masks

    @masks.setter
    def masks(self, v):
        column_name = v[0]
        boolean_mask = v[1]
        self.masks[column_name] = boolean_mask
    """
    @property
    def isis_serial(self):
        """
        Generate an ISIS compatible serial number using the data file
        associated with this node.  This assumes that the data file
        has a PVL header.
        """
        if not hasattr(self, '_isis_serial'):
            try:
                self._isis_serial = generate_serial_number(self['image_path'])
            except:
                self._isis_serial = None
        return self._isis_serial

    @property
    def nkeypoints(self):
<<<<<<< HEAD
        if hasattr(self, '_keypoints'):
            return len(self._keypoints)
        else:
            return 0
=======
        return len(self.keypoints)
>>>>>>> a0e50317

    def coverage(self):
        """
        Determines the area of keypoint coverage
        using the unprojected image, resulting
        in a rough estimation of the percentage area
        being covered.

        Returns
        -------
        coverage_area :  float
                        Area covered by the generated
                        keypoints
        """

        points = self.get_keypoint_coordinates()
        hull = cg.convex_hull(points)
        hull_area = hull.volume

        max_x = self.geodata.raster_size[0]
        max_y = self.geodata.raster_size[1]

        total_area = max_x * max_y

        self.coverage_area = (hull_area/total_area)*100

        return self.coverage_area

    def get_byte_array(self, band=1):
        """
        Get a band as a 32-bit numpy array

        Parameters
        ----------
        band : int
               The band to read, default 1
        """

        array = self.geodata.read_array(band=band)
        return bytescale(array)

    def get_array(self, band=1):
        """
        Get a band as a 32-bit numpy array

        Parameters
        ----------
        band : int
               The band to read, default 1
        """

        array = self.geodata.read_array(band=band)
        return array

    def get_keypoints(self, index=None):
        """
        Return the keypoints for the node.  If index is passed, return
        the appropriate subset.
        Parameters
        ----------
        index : iterable
                indices for of the keypoints to return
        Returns
        -------
         : dataframe
           A pandas dataframe of keypoints
        """
<<<<<<< HEAD
        if hasattr(self, '_keypoints'):
            if index is not None:
                return self._keypoints.ix[index]
            else:
                return self._keypoints
=======
        if index is not None:
            return self.keypoints.loc[index]
        else:
            return self.keypoints
>>>>>>> a0e50317

    def get_keypoint_coordinates(self, index=None, homogeneous=False):
        """
        Return the coordinates of the keypoints without any ancillary data

        Parameters
        ----------
        index : iterable
                indices for of the keypoints to return

        homogeneous : bool
                      If True, return homogeneous coordinates in the form
                      [x, y, 1]. Default: False

        Returns
        -------
         : dataframe
           A pandas dataframe of keypoint coordinates
        """
        if index is None:
            keypoints = self.keypoints[['x', 'y']]
        else:
            keypoints = self.keypoints.loc[index][['x', 'y']]

        if homogeneous:
            keypoints['homogeneous'] = 1

        return keypoints

    def get_raw_keypoint_coordinates(self, index):
        """
        The performance of get_keypoint_coordinates can be slow
        due to the ability for fancier indexing.  This method
        returns coordinates using numpy array accessors.
        """
        index = index.astype(np.int)
        return self._keypoints.values[index,:2]

    @staticmethod
    def _extract_features(array, *args, **kwargs):
        """
        Extract features for the node

        Parameters
        ----------
        array : ndarray

        kwargs : dict
                 kwargs passed to autocnet.cpu_extractor.extract_features

        """
        pass

    def extract_features(self, array, xystart=[], *args, **kwargs):
        arraysize = array.shape[0] * array.shape[1]

        try:
            maxsize = self.maxsize[0] * self.maxsize[1]
        except:
            maxsize = np.inf

        if arraysize > maxsize:
            warnings.warn('Node: {}. Maximum feature extraction array size is {}.  Maximum array size is {}. Please use tiling or downsampling.'.format(self['node_id'], maxsize, arraysize))

        keypoints, descriptors = Node._extract_features(array, *args, **kwargs)
        count = len(self.keypoints)

        if xystart:
            keypoints['x'] += xystart[0]
            keypoints['y'] += xystart[1]

        self.keypoints = pd.concat((self.keypoints, keypoints))
        descriptor_mask = self.keypoints.duplicated()[count:]
        number_new = descriptor_mask.sum()

        # Removed duplicated and re-index the merged keypoints
        self.keypoints.drop_duplicates(inplace=True)
        self.keypoints.reset_index(inplace=True, drop=True)

        if self.descriptors is not None:
            self.descriptors = np.concatenate((self.descriptors, descriptors[~descriptor_mask]))
        else:
            self.descriptors = descriptors

    def extract_features_from_overlaps(self, overlaps=[], downsampling=False, tiling=False, *args, **kwargs):
        # iterate through the overlaps
        # check for downsampling or tiling and dispatch as needed to that func
        # that should then dispatch to the extract features func
        pass

    def extract_features_with_downsampling(self, downsample_amount,
                                           array_read_args={},
                                           interp='lanczos', *args, **kwargs):
        """
        Extract interest points for the this node (image) by first downsampling,
        then applying the extractor, and then upsampling the results backin to
        true image space.

        Parameters
        ----------
        downsample_amount : int
                            The amount to downsample by
        """
        array_size = self.geodata.raster_size
        total_size = array_size[0] * array_size[1]
        shape = (int(array_size[0] / downsample_amount),
                 int(array_size[1] / downsample_amount))
        array = imresize(self.geodata.read_array(**array_read_args), shape, interp=interp)
        self.extract_features(array, *args, **kwargs)
        self.keypoints['x'] *= downsample_amount
        self.keypoints['y'] *= downsample_amount

    def extract_features_with_tiling(self, tilesize=1000, overlap=500, *args, **kwargs):
        array_size = self.geodata.raster_size
        stepsize = tilesize - overlap
        if stepsize < 0:
            raise ValueError('Overlap can not be greater than tilesize.')
        # Compute the tiles
        if tilesize >= array_size[1]:
            ytiles = [(0, array_size[1])]
        else:
            ystarts = range(0, array_size[1], stepsize)
            ystops = range(tilesize, array_size[1], stepsize)
            ytiles = list(zip(ystarts, ystops))
            ytiles.append((ytiles[-1][0] + stepsize, array_size[1]))

        if tilesize >= array_size[0]:
            xtiles = [(0, array_size[0])]
        else:
            xstarts = range(0, array_size[0], stepsize)
            xstops = range(tilesize, array_size[0], stepsize)
            xtiles = list(zip(xstarts, xstops))
            xtiles.append((xtiles[-1][0] + stepsize, array_size[0]))
        tiles = itertools.product(xtiles, ytiles)

        for tile in tiles:
            # xstart, ystart, xcount, ycount
            xstart = tile[0][0]
            ystart = tile[1][0]
            xstop = tile[0][1]
            ystop = tile[1][1]
            pixels = [xstart, ystart,
                      xstop - xstart,
                      ystop - ystart]

            array = self.geodata.read_array(pixels=pixels)
            xystart = [xstart, ystart]
            self.extract_features(array, xystart, *args, **kwargs)

    def load_features(self, in_path, format='npy'):
        """
        Load keypoints and descriptors for the given image
        from a HDF file.

        Parameters
        ----------
        in_path : str or object
                  PATH to the hdf file or a HDFDataset object handle

        format : {'npy', 'hdf'}
        """
        if format == 'npy':
            keypoints, descriptors = io_keypoints.from_npy(in_path)
        elif format == 'hdf':
            keypoints, descriptors = io_keypoints.from_hdf(in_path,
                                                           key=self['image_name'])

        self.keypoints = keypoints
        self.descriptors = descriptors

    def save_features(self, out_path):
        """
        Save the extracted keypoints and descriptors to
        the given HDF5 file.  By default, the .npz files are saved
        along side the image, e.g. in the same folder as the image.

        Parameters
        ----------
        out_path : str or object
                   PATH to the hdf file or a HDFDataset object handle

        format : {'npy', 'hdf'}
                 The desired output format.
        """

        if self.keypoints.empty:
            warnings.warn('Node {} has not had features extracted.'.format(self['node_id']))
            return

        io_keypoints.to_npy(self.keypoints, self.descriptors,
                            out_path)


<<<<<<< HEAD
    def suppress(self, func=spf.response, **kwargs):
        if not hasattr(self, '_keypoints'):
            raise AttributeError('No keypoints extracted for this node.')

        domain = self.handle.raster_size
        self._keypoints['strength'] = self._keypoints.apply(func, axis=1)

        if not hasattr(self, 'suppression'):
            # Instantiate a suppression object and suppress keypoints
            self.suppression = od.SpatialSuppression(self._keypoints, domain, **kwargs)
            self.suppression.suppress()
        else:
            # Update the suppression object attributes and process
            for k, v in kwargs.items():
                if hasattr(self.suppression, k):
                    setattr(self.suppression, k, v)
            self.suppression.suppress()

        self.masks = ('suppression', self.suppression.mask)
=======
    def group_correspondences(self, cg, *args, deepen=False, **kwargs):
        """

        Parameters
        ----------
        cg : object
             The graph object this node is a member of

        deepen : bool
                 If True, attempt to punch matches through to all incident edges.  Default: False
        """
        node = self['node_id']
        # Get the edges incident to the current node
        incident_edges = set(cg.edges(node)).intersection(set(cg.edges()))

        # If this node is free floating, ignore it.
        if not incident_edges:
             # TODO: Add dangling correspondences to control network anyway.  Subgraphs handle this segmentation if req.
            return

        try:
            clean_keys = kwargs['clean_keys']
        except:
            clean_keys = []

        # Grab all the incident edge matches and concatenate into a group match set.
        # All share the same source node
        edge_matches = []
        for e in incident_edges:
            edge = cg[e[0]][e[1]]
            matches, mask = edge.clean(clean_keys=clean_keys)
            # Add a depth mask that initially mirrors the fundamental mask
            edge_matches.append(matches)
        d = pd.concat(edge_matches)

        # Counter for point identifiers
        pid = 0

        # Iterate through all of the correspondences and attempt to add additional correspondences using
        # the epipolar constraint
        for idx, g in d.groupby('source_idx'):
            # Pull the source index to be used as the search
            source_idx = g['source_idx'].values[0]

            # Add the point object onto the node
            point = Point(pid)

            covered_edges = list(map(tuple, g[['source_image', 'destination_image']].values))
            # The reference edge that we are deepening with
            ab = cg.edge[covered_edges[0][0]][covered_edges[0][1]]

            # Get the coordinates of the search correspondence
            ab_keypoints = ab.source.get_keypoint_coordinates(index=g['source_idx'])
            ab_x = None

            for j, (r_idx, r) in enumerate(g.iterrows()):
                kp = ab_keypoints.iloc[j].values

                # Homogenize the coord used for epipolar projection
                if ab_x is None:
                    ab_x = np.array([kp[0], kp[1], 1.])

                kpd = ab.destination.get_keypoint_coordinates(index=g['destination_idx']).values[0]
                # Add the existing source and destination correspondences
                self.point_to_correspondence[point].add((r['source_image'],
                                                                  Correspondence(r['source_idx'],
                                                                                 kp[0],
                                                                                 kp[1],
                                                                                 serial=self.isis_serial)))
                self.point_to_correspondence[point].add((r['destination_image'],
                                                                  Correspondence(r['destination_idx'],
                                                                                 kpd[0],
                                                                                 kpd[1],
                                                                                 serial=cg.node[r['destination_image']].isis_serial)))

            # If the user wants to punch correspondences through
            if deepen:
                search_edges = incident_edges.difference(set(covered_edges))
                for search_edge in search_edges:
                    bc = cg.edge[search_edge[0]][search_edge[1]]
                    coords, idx = deepen_correspondences(ab_x, bc, source_idx)

                    if coords is not None:
                        cg.node[node].point_to_correspondence[point].add((search_edge[1],
                                                                          Correspondence(idx,
                                                                                         coords[0],
                                                                                         coords[1],
                                                                                         serial=cg.node[search_edge[1]].isis_serial)))

            pid += 1

        # Convert the dict to a dataframe
        data = []
        for k, measures in self.point_to_correspondence.items():
            for image_id, m in measures:
                data.append((k.point_id, k.point_type, m.serial, m.measure_type, m.x, m.y, image_id))

        columns = ['point_id', 'point_type', 'serialnumber', 'measure_type', 'x', 'y', 'node_id']
        self.point_to_correspondence_df = pd.DataFrame(data, columns=columns)
>>>>>>> a0e50317

    def coverage_ratio(self, clean_keys=[]):
        """
        Compute the ratio $area_{convexhull} / area_{total}$

        Returns
        -------
        ratio : float
                The ratio of convex hull area to total area.
        """
        ideal_area = self.geodata.pixel_area
        if not hasattr(self, 'keypoints'):
            raise AttributeError('Keypoints must be extracted already, they have not been.')

        #TODO: clean_keys are disabled - re-enable.
        keypoints = self.get_keypoint_coordinates()

        ratio = convex_hull_ratio(keypoints, ideal_area)
        return ratio

    def plot(self, clean_keys=[], **kwargs):  # pragma: no cover
        return plot_node(self, clean_keys=clean_keys, **kwargs)

    def _clean(self, clean_keys):
        """
        Given a list of clean keys compute the
        mask of valid matches

        Parameters
        ----------
        clean_keys : list
                     of columns names (clean keys)

        Returns
        -------
        matches : dataframe
                  A masked view of the matches dataframe

        mask : series
                    A boolean series to inflate back to the full match set
        """
        if self.keypoints.empty:
            raise AttributeError('Keypoints have not been extracted for this node.')
        panel = self.masks
        mask = panel[clean_keys].all(axis=1)
        matches = self.keypoints[mask]
        return matches, mask

    def reproject_geom(self, coords):   # pragma: no cover
        """
        Reprojects a set of latlon coordinates into pixel space using the nodes
        geodata. These are then returned as a shapely polygon

        Parameters
        ----------
        coords : ndarray
                      (n, 2) array of latlon coordinates

        Returns
        ----------
        : object
          A shapely polygon object made using the reprojected coordinates
        """
        reproj = []

        for x, y in coords:
            reproj.append(self.geodata.latlon_to_pixel(y, x))
        return Polygon(reproj)<|MERGE_RESOLUTION|>--- conflicted
+++ resolved
@@ -186,14 +186,7 @@
 
     @property
     def nkeypoints(self):
-<<<<<<< HEAD
-        if hasattr(self, '_keypoints'):
-            return len(self._keypoints)
-        else:
-            return 0
-=======
         return len(self.keypoints)
->>>>>>> a0e50317
 
     def coverage(self):
         """
@@ -261,18 +254,10 @@
          : dataframe
            A pandas dataframe of keypoints
         """
-<<<<<<< HEAD
-        if hasattr(self, '_keypoints'):
-            if index is not None:
-                return self._keypoints.ix[index]
-            else:
-                return self._keypoints
-=======
         if index is not None:
             return self.keypoints.loc[index]
         else:
             return self.keypoints
->>>>>>> a0e50317
 
     def get_keypoint_coordinates(self, index=None, homogeneous=False):
         """
@@ -465,28 +450,6 @@
         io_keypoints.to_npy(self.keypoints, self.descriptors,
                             out_path)
 
-
-<<<<<<< HEAD
-    def suppress(self, func=spf.response, **kwargs):
-        if not hasattr(self, '_keypoints'):
-            raise AttributeError('No keypoints extracted for this node.')
-
-        domain = self.handle.raster_size
-        self._keypoints['strength'] = self._keypoints.apply(func, axis=1)
-
-        if not hasattr(self, 'suppression'):
-            # Instantiate a suppression object and suppress keypoints
-            self.suppression = od.SpatialSuppression(self._keypoints, domain, **kwargs)
-            self.suppression.suppress()
-        else:
-            # Update the suppression object attributes and process
-            for k, v in kwargs.items():
-                if hasattr(self.suppression, k):
-                    setattr(self.suppression, k, v)
-            self.suppression.suppress()
-
-        self.masks = ('suppression', self.suppression.mask)
-=======
     def group_correspondences(self, cg, *args, deepen=False, **kwargs):
         """
 
@@ -586,7 +549,6 @@
 
         columns = ['point_id', 'point_type', 'serialnumber', 'measure_type', 'x', 'y', 'node_id']
         self.point_to_correspondence_df = pd.DataFrame(data, columns=columns)
->>>>>>> a0e50317
 
     def coverage_ratio(self, clean_keys=[]):
         """
