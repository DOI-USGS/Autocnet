from collections import defaultdict, OrderedDict
from contextlib import contextmanager
import itertools
import json
import math
import os
from shutil import copyfile
import threading
from time import gmtime, strftime, time, sleep
import time
import logging
from itertools import combinations

import networkx as nx
import geopandas as gpd
import pandas as pd
import numpy as np
from redis import StrictRedis
import shapely
import scipy.special

import geoalchemy2
from sqlalchemy.sql.elements import TextClause
from sqlalchemy import text, inspect
from sqlalchemy.orm.decl_api import DeclarativeMeta
from sqlalchemy.sql import func
import shapely.affinity
import shapely.geometry
import shapely.wkt as swkt
import shapely.ops

from plio.io.io_controlnetwork import to_isis, from_isis
from plio.io import io_hdf, io_json
from plio.utils import utils as io_utils
from plio.io.isis_serial_number import generate_serial_number
from plio.io import io_controlnetwork as cnet

from .. import sql

from plurmy import Slurm

<<<<<<< HEAD
import autocnet
=======
>>>>>>> d1e3693c
from autocnet.config_parser import parse_config
from autocnet.cg import cg
from autocnet.graph.asynchronous_funcs import watch_insert_queue, watch_update_queue
from autocnet.graph import markov_cluster
from autocnet.graph.edge import Edge, NetworkEdge
from autocnet.graph.node import Node, NetworkNode
from autocnet.io import network as io_network
from autocnet.io.db import controlnetwork as io_controlnetwork
from autocnet.io.db.model import (Images, Keypoints, Matches, Cameras, Points,
                                  Base, Overlay, Edges, Costs, Measures, CandidateGroundPoints,
                                  JsonEncoder, try_db_creation)
<<<<<<< HEAD
from autocnet.io.db.connection import new_connection, Parent
=======
from autocnet.io.db.connection import new_connection
from autocnet.io.geodataset import AGeoDataset
>>>>>>> d1e3693c
from autocnet.matcher import subpixel
from autocnet.matcher import cross_instrument_matcher as cim
from autocnet.vis.graph_view import plot_graph, cluster_plot
from autocnet.control import control
<<<<<<< HEAD
from autocnet.spatial.isis import point_info
from autocnet.spatial.surface import GdalDem, EllipsoidDem
=======
from knoten.surface import GdalDem, EllipsoidDem
>>>>>>> d1e3693c
from autocnet.transformation.spatial import reproject, og2oc

# set up the logging file
log = logging.getLogger(__name__)
#np.warnings.filterwarnings('ignore')

# The total number of pixels squared that can fit into the keys number of GB of RAM for SIFT.
MAXSIZE = {0: None,
           2: 6250,
           4: 8840,
           8: 12500,
           12: 15310}


class CandidateGraph(nx.Graph):
    """
    A NetworkX derived directed graph to store candidate overlap images.

    Attributes
    ----------

    node_counter : int
                   The number of nodes in the graph.
    node_name_map : dict
                    The mapping of image labels (i.e. file base names) to their
                    corresponding node indices

    clusters : dict
               of clusters with key as the cluster id and value as a
               list of node indices

    cn : object
         A control network object instantiated by calling generate_cnet.

    """

    node_factory = Node
    edge_factory = Edge
    measures_keys = ['point_id', 'image_index', 'keypoint_index',
                     'edge', 'match_idx', 'x', 'y', 'x_off', 'y_off', 'corr']
    # dtypes are usful for allowing merges, otherwise they default to object
    cnet_dtypes = {
        'match_idx' : int,
        'point_id' : int,
        'image_index' : int,
        'keypoint_index' : int
    }

    def __init__(self, *args, basepath=None, node_id_map=None, overlaps=False, **kwargs):
        super(CandidateGraph, self).__init__(*args, **kwargs)

        self.graph['creationdate'] = strftime("%Y-%m-%d %H:%M:%S", gmtime())
        self.graph['modifieddate'] = strftime("%Y-%m-%d %H:%M:%S", gmtime())
        self.graph['node_name_map'] = {}
        self.graph['node_counter'] = 1

        self._point_id = 0
        self._measure_id = 0
        self.measure_to_point = {}
        self.controlnetwork = pd.DataFrame(columns=self.measures_keys).astype(self.cnet_dtypes)
        self.masks = pd.DataFrame()

        for i, n in self.nodes(data=True):
            if basepath:
                image_path = os.path.join(basepath, i)
            else:
                image_path = i

            if node_id_map:
                node_id = node_id_map[image_path]
            else:
                node_id = self.graph['node_counter']
                self.graph['node_counter'] += 1
            n['data'] = self.node_factory(
                image_name=i, image_path=image_path, node_id=node_id)

            self.graph['node_name_map'][i] = node_id

        # Relabel the nodes in place to use integer node ids
        # nx.relabel_nodes(self, self.graph['node_name_map'], copy=False)
        for s, d, e in self.edges(data=True):
            if s > d:
                s, d = d, s
            edge = self.edge_factory(
                self.nodes[s]['data'], self.nodes[d]['data'])
            # Unidrected graph - both representation point at the same data
            self.edges[s, d]['data'] = edge
            self.edges[d, s]['data'] = edge

        if overlaps:
            self.compute_overlaps()

    def __post_init__(self):
        # Relabel the nodes in place to use integer node ids
        nx.relabel_nodes(self, self.graph['node_name_map'], copy=False)

    def __key(self):
        # TODO: This needs to be a real self identifying key
        return 'abcde'

    def __hash__(self):
        return hash(self.__key())

    def __eq__(self, other):
        # Check the nodes
        if sorted(self.nodes()) != sorted(other.nodes()):
            return False
        for node in self.nodes:
            if not self.nodes[node] == other.nodes[node]:
                return False
        if sorted(self.edges()) != sorted(other.edges()):
            return False
        for s, d, e in self.edges.data('data'):
            if s > d:
                s, d = d, s
            if not e == other.edges[(s, d)]['data']:
                return False
        return True

    def _order_adjacency(self):  # pragma: no cover
        self.adj = OrderedDict(sorted(self.adj.items()))

    @property
    def maxsize(self):
        if not hasattr(self, '_maxsize'):
            self._maxsize = MAXSIZE[0]
        return self._maxsize

    @maxsize.setter
    def maxsize(self, value):
        if not value in MAXSIZE.keys():
            raise KeyError('Value must be in {}'.format(
                ','.join(map(str, MAXSIZE.keys()))))
        else:
            self._maxsize = MAXSIZE[value]

    @property
    def unmatched_edges(self):
        """
        Returns a list of edges (source, destination) that do not have
        entries in the matches dataframe.
        """
        unmatched = []
        for s, d, e in self.edges(data='data'):
            if len(e.matches) == 0:
                unmatched.append((s,d))

        return unmatched

    @classmethod
    def from_filelist(cls, filelist, basepath=None):
        """
        Instantiate the class using a filelist as a python list.
        An adjacency structure is calculated using the lat/lon information in the
        input images. Currently only images with this information are supported.

        Parameters
        ----------
        filelist : list
                   A list containing the files (with full paths) to construct an adjacency graph from

        Returns
        -------
        : object
          A Network graph object
        """
        if isinstance(filelist, str):
            filelist = io_utils.file_to_list(filelist)
        # TODO: Reject unsupported file formats + work with more file formats
        if basepath:
<<<<<<< HEAD
            datasets = [GeoDataset(os.path.join(basepath, f))
=======
            datasets = [AGeoDataset(os.path.join(basepath, f))
>>>>>>> d1e3693c
                        for f in filelist]
        else:
            datasets = [AGeoDataset(f) for f in filelist]

        # This is brute force for now, could swap to an RTree at some point.
        adjacency_dict = {}
        valid_datasets = []

        for i in datasets:
            adjacency_dict[i.file_name] = []

            fp = i.footprint
            if fp and fp.IsValid():
                valid_datasets.append(i)
            else:
                log.warning(
                    'Missing or invalid geospatial data for {}'.format(i.base_name))

        # Grab the footprints and test for intersection
        for i, j in itertools.permutations(valid_datasets, 2):
            i_fp = i.footprint
            j_fp = j.footprint

            try:
                if i_fp.Intersects(j_fp):
                    adjacency_dict[i.file_name].append(j.file_name)
                    adjacency_dict[j.file_name].append(i.file_name)
            except:
                log.warning(
                    'Failed to calculate intersection between {} and {}'.format(i, j))
        return cls.from_adjacency(adjacency_dict)

    @classmethod
    def from_adjacency(cls, input_adjacency, node_id_map=None, basepath=None, **kwargs):
        """
        Instantiate the class using an adjacency dict or file. The input must contain relative or
        absolute paths to image files.

        Parameters
        ----------
        input_adjacency : dict or str
                          An adjacency dictionary or the name of a file containing an adjacency dictionary.

        Returns
        -------
         : object
           A Network graph object

        Examples
        --------
        >>> from autocnet.examples import get_path
        >>> inputfile = get_path('adjacency.json')
        >>> candidate_graph = CandidateGraph.from_adjacency(inputfile)
        >>> sorted(candidate_graph.nodes())
        [0, 1, 2, 3, 4, 5]
        """
        if not isinstance(input_adjacency, dict):
            input_adjacency = io_json.read_json(input_adjacency)
        return cls(input_adjacency, basepath=basepath, node_id_map=node_id_map, **kwargs)

    @classmethod
    def from_save(cls, input_file):
        """
        Loads a saved autocnet control network from a given input file

        Parameters
        ----------

        input_file : str
                     The saved off autocnet control network to be loaded
        """
        return io_network.load(input_file)

    def _update_date(self):
        """
        Update the last modified date attribute.
        """
        self.graph['modifieddate'] = strftime("%Y-%m-%d %H:%M:%S", gmtime())

    def get_name(self, node_index):
        """
        Get the image name for the given node.

        Parameters
        ----------
        node_index : int
                     The index of the node.

        Returns
        -------
         : str
           The name of the image attached to the given node.


        """
        return self.nodes[node_index]['data']['image_name']

    def get_index(self, image_name):
        """
        Get the node index using the full or partial image name.

        Parameters
        ----------
        image_name : str
                     That is matched using a simple 'in' check to
                     node['image_name']

        Returns
        -------
        i : int
            The node index
        """

        for i, node in self.nodes(data='data'):
            if image_name in node['image_name']:
                return i

    def get_matches(self, clean_keys=[]):
        """
        Returns all matched features on all edges within the CandidateGraph

        Parameters
        ----------
        clean_keys : list
                     A list of keys which reference masks previous attached to 
                     the edge by outlier detection methods

        Returns
        -------
        matches : list
                  All matches from each edge in the graph as a dictionary

        See Also
        --------
        autocnet.spatial.fundamental_matrix.update_fundamental_mask: example of a function which returns an outlier mask
        autocnet.spatial.fundamental_matrix.compute_fundamental_matrix: example of a function which returns an outlier mask
        autocnet.spatial.homography.compute_homography: example of a function which returns an outlier mask
        """
        matches = []
        for s, d, e in self.edges_iter(data=True):
            match, _ = e.clean(clean_keys=clean_keys)
            match = match[['source_image', 'source_idx',
                           'destination_image', 'destination_idx']]
            skps = e.get_keypoints('source', index=match.source_idx)
            skps.columns = ['source_x', 'source_y']
            dkps = e.get_keypoints('destination', index=match.destination_idx)
            dkps.columns = ['destination_x', 'destination_y']
            match = match.join(skps, on='source_idx')
            match = match.join(dkps, on='destination_idx')

            # TODO: This is a bandaid fix, join is creating an insane amount of duplicate points
            match = match.drop_duplicates()
            matches.append(match)

        return matches

    def add_node(self, n=None, image_name="", adjacency=[], basepath="", **attr):
        """
        Adds an image node to the graph.

        Parameters
        ----------
        image_name : str
                     The file name of the node

        adjacency : str list
                    List of files names of adjacent images that correspond
                    to names in CandidateGraph.graph["node_name_map"]
        basepath : str
                    The base path to the node image file
        """
        new_node = None

        # If image name is provided, build the node from the image before
        # calling nx.add_node()
        if len(image_name) != 0:
            if len(basepath) != 0:
                image_path = os.path.join(basepath, image_name)
            else:
                image_path = image_name
            if not os.path.exists(image_path):
                log.warning("Cannot find {}".format(image_path))
                return
            n = self.graph["node_counter"]
            self.graph["node_counter"] += 1
            new_node = Node(image_name=image_name,
                            image_path=image_path,
                            node_id=n)
            self.graph["node_name_map"][new_node["image_name"]
                                        ] = new_node["node_id"]
            attr["data"] = new_node

        # Add the new node to the graph using networkx
        super(CandidateGraph, self).add_node(n, **attr)

        # Populate adjacency, if provided
        if new_node is not None and adjacency is not None:
            for adj_img in adjacency:
                if adj_img not in self.graph["node_name_map"].keys():
                    log.warning("{} not found in the graph".format(adj_img))
                    continue
                new_idx = new_node["node_id"]
                adj_idx = self.graph["node_name_map"][adj_img]
                self.add_edge(adj_img, new_node["image_name"])

    def add_edge(self, u, v, **attr):
        """
        Adds an edge with the given src and dst nodes to the graph

        Parameters
        ----------
        u : str
            The filename of the source image for the edge

        v : Node
            The filename of the destination image for the edge
        """
        if ("node_name_map" in self.graph.keys() and
            u in self.graph["node_name_map"].keys() and
                v in self.graph["node_name_map"].keys()):
            # Grab node ids & create edge obj
            s_id = self.graph["node_name_map"][u]
            d_id = self.graph["node_name_map"][v]
            new_edge = Edge(self.nodes[s_id]["data"], self.nodes[d_id]["data"])
            # Prepare data for networkx
            u = s_id
            v = d_id
            attr["data"] = new_edge
        # Add the new edge to the graph using networkx
        super(CandidateGraph, self).add_edge(u, v, **attr)

    def extract_features(self, band=1, *args, **kwargs):  # pragma: no cover
        """
        Extracts features from each image in the graph and uses the result to assign the
        node attributes for 'handle', 'image', 'keypoints', and 'descriptors'.
        """
        for i, node in self.nodes.data('data'):
            array = node.geodata.read_array(band=band)
            node.extract_features(array, *args, **kwargs),

    def extract_features_with_downsampling(self, downsample_amount=None, *args, **kwargs):  # pragma: no cover
        """
        Extract interest points from a downsampled array.  The array is downsampled
        by the downsample_amount keyword using the Lanconz downsample amount.  If the
        downsample keyword is not supplied, compute a downsampling constant as the
        total array size divided by the network maxsize attribute.

        Parameters
        ----------

        downsample_amount : int
                            The amount of downsampling to apply to the image
        """
        for node in self.nodes:
            if downsample_amount == None:
                total_size = node.geodata.raster_size[0] * \
                    node.geodata.raster_size[1]
                downsample_amount = math.ceil(total_size / self.maxsize**2)
            node.extract_features_with_downsampling(
                downsample_amount, *args, **kwargs)

    def extract_features_with_tiling(self, *args, **kwargs): #pragma: no cover
        """
        Extract interest points from a tiled array.

        See Also
        --------
        autocnet.graph.node.Node.extract_features_with_tiling
        """
        self.apply(Node.extract_features_with_tiling, args=args, **kwargs)

    def save_features(self, out_path):
        """
        Save the features (keypoints and descriptors) for the
        specified nodes.

        Parameters
        ----------
        out_path : str
                   Location of the output file.  If the file exists,
                   features are appended.  Otherwise, the file is created.
        """
        self.apply(Node.save_features, args=(out_path,), on='node')

    def load_features(self, in_path, nodes=[], nfeatures=None, **kwargs):
        """
        Load features (keypoints and descriptors) for the
        specified nodes.

        Parameters
        ----------
        in_path : str
                  Location of the input file.

        nodes : list
                of nodes to load features for.  If empty, load features
                for all nodes
        """
        self.apply(Node.load_features, args=(in_path, nfeatures), on='node', **kwargs)
        for n in self.nodes:
            if n['node_id'] not in nodes:
                continue
            else:
                n.load_features(in_path, **kwargs)

    def match(self, *args, **kwargs):
        """
        For all connected edges in the graph, apply feature matching

        See Also
        --------
        autocnet.graph.edge.Edge.match
        """
        self.apply_func_to_edges('match', *args, **kwargs)

    def decompose_and_match(self, *args, **kwargs):
        """
        For all edges in the graph, apply coupled decomposition followed by
        feature matching.

        See Also
        --------
        autocnet.graph.edge.Edge.decompose_and_match
        """
        self.apply_func_to_edges('decompose_and_match', *args, **kwargs)

    def estimate_mbrs(self, *args, **kwargs):
        """
        For each edge, estimate the overlap and compute a minimum bounding
        rectangle (mbr) in pixel space.

        See Also
        --------
        autocnet.graph.edge.Edge.compute_overlap
        """
        self.apply_func_to_edges('compute_overlap', *args, **kwargs)

    def compute_clusters(self, func=markov_cluster.mcl, *args, **kwargs):
        """
        Apply some graph clustering algorithm to compute a subset of the global
        graph.

        Parameters
        ----------
        func : object
               The clustering function to be applied.  Defaults to
               Markov Clustering Algorithm

        args : list
               of arguments to be passed through to the func

        kwargs : dict
                 of keyword arguments to be passed through to the func
        """
        _, self.clusters = func(self, *args, **kwargs)

    def compute_triangular_cycles(self):
        """
        Find all cycles of length 3.  This is similar
        to cycle_basis (networkX), but returns all cycles.
        As opposed to all basis cycles.

        Returns
        -------
        cycles : list
                 A list of cycles in the form [(a,b,c), (c,d,e)],
                 where letters indicate node identifiers

        Examples
        --------
        >>> g = CandidateGraph()
        >>> g.add_edges_from([(0,1), (0,2), (1,2), (0,3), (1,3), (2,3)])
        >>> sorted(g.compute_triangular_cycles())
        [(0, 1, 2), (0, 1, 3), (0, 2, 3), (1, 2, 3)]
        """
        cycles = []
        for s, d in self.edges:
            for n in self.nodes:
                if(s, n) in self.edges and (d, n) in self.edges:
                    cycles.append(tuple(sorted([s, d, n])))
        return set(cycles)

    def minimum_spanning_tree(self):
        """
        Calculates the minimum spanning tree of the graph

        Returns
        -------

         : DataFrame
           boolean mask for edges in the minimum spanning tree
        """

        mst = nx.minimum_spanning_tree(self)
        return self.create_edge_subgraph(mst.edges())

    def apply_func_to_edges(self, function, *args, **kwargs):
        """
        Iterates over edges using an optional mask and and applies the given function.
        If func is not an attribute of Edge, raises AttributeError

        Parameters
        ----------
        function : obj
                   function to be called on every edge

        args : iterable
               Some iterable of positional arguments for function.

        kwargs : dict
                 keyword args to pass into function.
        """
        return_lis = []
        if callable(function):
            function = function.__name__

        for s, d, edge in self.edges.data('data'):
            try:
                func = getattr(edge, function)
            except:
                raise AttributeError(function, ' is not an attribute of Edge')
            else:
                ret = func(*args, **kwargs)
                return_lis.append(ret)

        if any(return_lis):
            return return_lis

    def apply(self, function, on='edge', out=None, args=(), **kwargs):
        """
        Applys a function to every node or edge, returns collected return
        values. If applying a functions to nodes, then all ignored nodes
        will be skipped.

        TODO: Merge with apply_func_to_edges?

        Parameters
        ----------
        function : callable
                   Function to apply to graph. Should accept (id, data).

        on : string
             Whether to use nodes or edges. default is 'edge'.

        out : var
              Optionally put the output in a variable rather than returning it

        args : iterable
               Some iterable of positional arguments for function.

        kwargs : dict
                 keyword args to pass into function.
        """
        options = {
            'edge': self.edges_iter,
            'edges': self.edges_iter,
            'e': self.edges_iter,
            0: self.edges_iter,
            'node': self.nodes_iter,
            'nodes': self.nodes_iter,
            'n': self.nodes_iter,
            1: self.nodes_iter
        }

        if not callable(function):
            raise TypeError('{} is not callable.'.format(function))

        res = []
        obj = 1
        # We just want to the object, not the indices, so slice appropriately
        if options[on] == self.edges_iter:
            obj = 2
        for elem in options[on](data=True):
            if getattr(elem[obj], 'ignore', False):
                continue
            res.append(function(elem[obj], *args, **kwargs))

        if out:
            out = res
        else:
            return res

    def symmetry_checks(self):
        '''
        Apply a symmetry check to all edges in the graph
        '''
        self.apply_func_to_edges('symmetry_check')

    def ratio_checks(self, *args, **kwargs):
        '''
        Apply a ratio check to all edges in the graph

        Parameters
        ----------

        args : iterable
               Some iterable of positional arguments for the
               ratio_check function.

        kwargs : dict
                 keyword args to pass into the ratio_check function.

        See Also
        --------
        autocnet.matcher.cpu_outlier_detector.distance_ratio
        '''
        self.apply_func_to_edges('ratio_check', *args, **kwargs)

    def compute_overlaps(self, *args, **kwargs):
        '''
        Computes overlap MBRs for all edges


        Parameters
        ----------

        args : iterable
               Some iterable of positional arguments for the
               compute_overlap function.

        kwargs : dict
                 keyword args to pass into the compute_overlap function.

        See Also
        --------
        autocnet.graph.edge.Edge.compute_overlap
        '''
        self.apply_func_to_edges('compute_overlap', *args, **kwargs)

    def overlap_checks(self):
        '''
        Apply overlap check to all edges in the graph
        '''
        self.apply_func_to_edges('overlap_check')

    def compute_homographies(self, *args, **kwargs):
        '''
        Compute homographies for all edges using identical parameters

        Parameters
        ----------

        args : iterable
               Some iterable of positional arguments for the
               compute_homography function.

        kwargs : dict
                 keyword args to pass into the compute_homography function.

        See Also
        --------
        autocnet.graph.edge.Edge.compute_homography
        autocnet.transformation.homography.compute_homography
        '''
        self.apply_func_to_edges('compute_homography', *args, **kwargs)

    def compute_fundamental_matrices(self, *args, **kwargs):
        '''
        Compute fundmental matrices for all edges using identical parameters

        Parameters
        ----------

        args : iterable
               Some iterable of positional arguments for the
               compute_fundamental_matrix function.

        kwargs : dict
                 keyword args to pass into the compute_fundamental_matrix function.

        See Also
        --------
        autocnet.graph.edge.Edge.compute_fundamental_matrix
        autocnet.transformation.fundamental_matrix.compute_fundamental_matrix
        '''
        self.apply_func_to_edges('compute_fundamental_matrix', *args, **kwargs)

    def subpixel_register(self, *args, **kwargs):
        '''
        Compute subpixel offsets for all edges using identical parameters

        Parameters
        ----------

        args : iterable
               Some iterable of positional arguments for the
               subpixel_register function.

        kwargs : dict
                 keyword args to pass into the subpixel_register function.

        See Also
        --------
        autocnet.graph.edge.Edge.subpixel_register
        '''
        self.apply_func_to_edges('subpixel_register', *args, **kwargs)

    def suppress(self, *args, **kwargs):
        '''
        Apply a metric of point suppression to the graph

        Parameters
        ----------

        args : iterable
               Some iterable of positional arguments for the suppress function.

        kwargs : dict
                 keyword args to pass into the suppress function.

        See Also
        --------
        autocnet.matcher.cpu_outlier_detector.spatial_suppression
        '''
        self.apply_func_to_edges('suppress', *args, **kwargs)

    def overlap(self):
        '''
        Compute the percentage and area coverage of two images

        See Also
        --------
        autocnet.cg.cg.two_poly_overlap
        '''
        self.apply_func_to_edges('overlap')

    def to_filelist(self):
        """
        Generate a file list for the entire graph.

        Returns
        -------

        filelist : list
                   A list where each entry is a string containing the full path to an image in the graph.
        """
        filelist = []
        for i, node in self.nodes.data('data'):
            filelist.append(node['image_path'])
        return filelist

    def island_nodes(self):
        """
        Finds single nodes that are completely disconnected from the rest of the graph

        Returns
        -------
        : list
          A list of disconnected nodes, nodes of degree zero, island nodes, etc.
        """
        return nx.isolates(self)

    def connected_subgraphs(self):
        """
        Finds and returns a list of each connected subgraph of nodes. Each subgraph is a set.

        Returns
        -------

         : list
           A list of connected sub-graphs of nodes, with the largest sub-graph first. Each subgraph is a set.
        """
        return sorted(nx.connected_components(self), key=len, reverse=True)

    def serials(self):
        """
        Create a dictionary of ISIS3 compliant serial numbers for each
        node in the graph.

        Returns
        -------
        serials : dict
                  with key equal to the node id and value equal to
                  an ISIS3 compliant serial number or None
        """
        serials = {}
        for n, node in self.nodes.data('data'):
            serials[n] = generate_serial_number(node['image_path'])
        return serials

    @property
    def files(self):
        """
        Return a list of all full file PATHs in the CandidateGraph
        """
        return [node['image_path'] for _, node in self.nodes(data='data')]

    def save(self, filename):
        """
        Save the graph object to disk.
        Parameters
        ----------
        filename : str
                   The relative or absolute PATH where the network is saved
        """
        io_network.save(self, filename)

    def plot(self, ax=None, **kwargs):  # pragma: no cover
        """
        Plot the graph object

        Parameters
        ----------
        ax : object
             A MatPlotLib axes object.

        Returns
        -------
         : object
           A MatPlotLib axes object
        """
        return plot_graph(self, ax=ax, **kwargs)

    def plot_cluster(self, ax=None, **kwargs):  # pragma: no cover
        """
        Plot the graph based on the clusters generated by
        the markov clustering algorithm

        Parameters
        ----------
        ax : object
             A MatPlotLib axes object.

        Returns
        -------
        ax : object
             A MatPlotLib axes object.

        """
        return cluster_plot(self, ax, **kwargs)

    def create_node_subgraph(self, nodes):
        """
        Given a list of nodes, create a sub-graph and
        copy both the node and edge attributes to the subgraph.
        Changes to node/edge attributes are propagated back to the
        parent graph, while changes to the graph structure, i.e.,
        the topology, are not.

        Parameters
        ----------
        nodes : iterable
                An iterable (list, set, ndarray) of nodes to subset
                the graph

        Returns
        -------
        H : object
            A networkX graph object

        """
        return self.subgraph(nodes)

    def create_edge_subgraph(self, edges):
        """
        Create a subgraph using a list of edges.
        This is pulled directly from the networkx dev branch.

        Parameters
        ----------
        edges : list
                A list of edges in the form [(a,b), (c,d)] to retain
                in the subgraph

        Returns
        -------
        H : object
            A networkx subgraph object
        """
        return self.edge_subgraph(edges)

    def size(self, weight=None):
        """
        This replaces the built-in size method to properly
        support Python 3 rounding.

        Parameters
        ----------
        weight : string or None, optional (default=None)
           The edge attribute that holds the numerical value used
           as a weight.  If None, then each edge has weight 1.

        Returns
        -------
        nedges : int
            The number of edges or sum of edge weights in the graph.

        """
        if weight:
            return sum(e[weight] for s, d, e in self.edges.data('data'))
        else:
            return len(self.edges())

    def subgraph_from_matches(self):
        """
        Returns a sub-graph where all edges have matches.
        (i.e. images with no matches are removed)

        Returns
        -------
        : Object
          A networkX graph object
        """

        # get all edges that have matches
        matches = [(u, v) for u, v, edge in self.edges.data('data')
                   if not edge.matches.empty]

        return self.create_edge_subgraph(matches)

    def filter_nodes(self, func, *args, **kwargs):
        """
        Filters graph and returns a sub-graph from matches. Mimics
        python's filter() function

        Parameters
        ----------
        func : function which returns bool used to filter out nodes

        Returns
        -------
        : Object
          A networkX graph object

        """
        nodes = [node for i, node in self.nodes.data(
            'data') if func(node, *args, **kwargs)]
        return self.create_node_subgraph(nodes)

    def filter_edges(self, func, *args, **kwargs):
        """
        Filters graph and returns a sub-graph from matches. Mimics
        python's filter() function

        Parameters
        ----------
        func : function
               A function which returns bool used to filter out edges

        Returns
        -------
        : Object
          A networkX graph object
        """
        edges_to_remove = [(u, v) for u, v, edge in self.edges.data(
                            'data') if func(edge, *args, **kwargs)]
        subgraph = nx.create_empty_copy(self)
        subgraph.add_edges_from(edges_to_remove)
        return subgraph

    def compute_cliques(self, node_id=None):  # pragma: no cover
        """
        Computes all maximum complete subgraphs for the given graph.
        If a node_id is given, method will return only the complete subgraphs that
        contain that node

        Parameters
        ----------
        node_id : int
                  Integer value for a given node

        Returns
        -------
        : list
          A list of lists of node ids that make up maximum complete subgraphs of the given graph
        """
        if node_id is not None:
            return list(nx.cliques_containing_node(self, nodes=node_id))
        else:
            return list(nx.find_cliques(self))

    def compute_weight(self, clean_keys, **kwargs):  # pragma: no cover
        """
        Computes a voronoi weight for each edge in a given graph.
        Can function as is, but is slightly optimized for complete subgraphs.

        Parameters
        ----------
        kwargs : dict
                 keyword arguments that get passed to compute_voronoi

        clean_keys : list
                     Strings used to apply masks to omit correspondences
        """

        if not self.is_connected():
            log.warning(
                'The given graph is not complete and may yield garbage.')

        for s, d, edge in self.edges.data('edge'):
            source_node = edge.source
            overlap, _ = self.compute_intersection(
                source_node, clean_keys=clean_keys)

            matches, _ = edge.clean(clean_keys)
            kps = edge.get_keypoints(edge.source, index=matches['source_idx'])[
                ['x', 'y']]
            reproj_geom = source_node.reproject_geom(
                overlap.geometry.values[0].__geo_interface__['coordinates'][0])
            initial_mask = cg.geom_mask(kps, reproj_geom)

            if (len(kps[initial_mask]) <= 0):
                continue

            kps['geometry'] = kps.apply(
                lambda x: shapely.geometry.Point(x['x'], x['y']), axis=1)
            kps_mask = kps['geometry'][initial_mask].apply(
                lambda x: reproj_geom.contains(x))
            voronoi_df = cg.compute_voronoi(
                kps[initial_mask][kps_mask], reproj_geom, **kwargs)

            edge['weights']['voronoi'] = voronoi_df

    def compute_unique_fully_connected_components(self, size=2):
        """
        Compute a list of all cliques with size greater than size.

        Parameters
        ----------
        size : int
               Only cliques larger than size are returned.  Default 2.

        Returns
        -------
         : list
           of lists of node ids

        Examples
        --------
        >>> G = CandidateGraph()
        >>> G.add_edges_from([('A', 'B'), ('A', 'C'), ('B', 'C'), ('B', 'D'), ('A', 'E'), ('A', 'F'), ('E', 'F') ])
        >>> res = G.compute_unique_fully_connected_components()
        >>> sorted(map(sorted,res))
        [['A', 'B', 'C'], ['A', 'E', 'F']]
        """
        return [i for i in nx.enumerate_all_cliques(self) if len(i) > size]

    def compute_fully_connected_components(self):
        """
        For a given graph, compute all of the fully connected subgraphs with
        3+ components.

        Returns
        -------
        fc : list
             of lists of node identifiers

        Examples
        --------
        >>> G = CandidateGraph()
        >>> G.add_edges_from([('A', 'B'), ('A', 'C'), ('B', 'C'), ('B', 'D'), ('A', 'E'), ('A', 'F'), ('E', 'F') ])
        >>> fc = G.compute_fully_connected_components()
        >>> len(fc) #A, B, C, E, A  - D is omitted because it is a singular terminal node
        5
        >>> sorted(map(sorted,fc['A']))  # Sort inner and outer lists
        [['A', 'B', 'C'], ['A', 'E', 'F']]
        """
        fully_connected = self.compute_unique_fully_connected_components()
        fc = defaultdict(list)
        for i in fully_connected:
            for j in i:
                fc[j].append(tuple(i))
        return fc

    def compute_intersection(self, source, clean_keys=[]):
        """
        Computes the intercetion of all images in a graph
        based around a given source node

        Parameters
        ----------
        source: object or int
                     Either a networkx Node object or an integer

        clean_keys : list
                           Strings used to apply masks to omit correspondences

        Returns
        -------
        intersect_gdf : dataframe
                               A geopandas dataframe of intersections for all images
                               that overlap with the source node. Also includes the common
                               overlap for all images in the source node.
        """
        if type(source) is int:
            source = self.node[source]['data']
        # May want to use a try except block here, but what error to raise?
        source_poly = swkt.loads(
            source.geodata.footprint.GetGeometryRef(0).ExportToWkt())

        source_gdf = gpd.GeoDataFrame(
            {'geometry': [source_poly], 'source_node': [source['node_id']]})

        proj_gdf = gpd.GeoDataFrame(columns=['geometry', 'proj_node'])
        proj_poly_list = []
        proj_node_list = []
        # Begin iterating through the edges in the graph that include the source node
        for s, d, edge in self.edges.data('data'):
            if s == source['node_id']:
                proj_poly = swkt.loads(
                    edge.destination.geodata.footprint.GetGeometryRef(0).ExportToWkt())
                proj_poly_list.append(proj_poly)
                proj_node_list.append(d)

            elif d == source['node_id']:
                proj_poly = swkt.loads(
                    edge.source.geodata.footprint.GetGeometryRef(0).ExportToWkt())
                proj_poly_list.append(proj_poly)
                proj_node_list.append(s)

        proj_gdf = gpd.GeoDataFrame(
            {"geometry": proj_poly_list, "proj_node": proj_node_list})
        # Overlay all geometry and find the one geometry element that overlaps all of the images
        intersect_gdf = gpd.overlay(source_gdf, proj_gdf, how='intersection')
        if len(intersect_gdf) == 0:
            raise ValueError(
                'Node ' + str(source['node_id']) + ' does not overlap with any other images in the candidate graph.')
        overlaps_mask = intersect_gdf.geometry.apply(
            lambda x: proj_gdf.geometry.contains(shapely.affinity.scale(x, .9, .9)).all())
        overlaps_all = intersect_gdf[overlaps_mask]

        # If there is no intersection polygon that overlaps all of the images, union all of the intersection
        # polygons into one large polygon that does overlap all of the images
        if len(overlaps_all) <= 0:
            new_poly = shapely.ops.unary_union(intersect_gdf.geometry)
            overlaps_all = gpd.GeoDataFrame({'source_node': source['node_id'], 'proj_node': source['node_id'],
                                             'geometry': [new_poly]})

        return overlaps_all, intersect_gdf

    def is_complete(self):
        """
        Checks if the graph is a complete graph
        """
        nneighbors = len(self) - 1
        for n in self.nodes:
            if self.degree(n) != nneighbors:
                return False
        return True

    def footprints(self):
        """
        Gets the geodata footprint polygons of ever node in the graph and
        returns them in a GeoDataFrame

        Returns
        -------
        : GeoDataFrame
          GeoDataFrame containing all footprint polygons from each node in the
          graph
        """
        geoms = []
        names = []
        for i, node in self.nodes.data('data'):
            geoms.append(node.footprint)
            names.append(node['image_name'])

        return gpd.GeoDataFrame(names, geometry=geoms)

    def identify_potential_overlaps(self, **kwargs):
        """
        Identify those points that could have additional measures

        See Also
        --------
        autocnet.control.control.identify_potential_overlaps
        """
        cc = control.identify_potential_overlaps(
            self, self.controlnetwork, **kwargs)
        return cc

    def nodes_iter(self, data=False):
        """
        Iterates over all nodes in the CandidateGraph

        Parameters
        ----------
        data : bool
               Whether to include the data from the node or just the index

        Yields
        ------
        i : int
            Index of the Node

        n : Node
            Node object
        """
        for i, n in self.nodes.data('data'):
            if data:
                yield i, n
            else:
                yield i

    def edges_iter(self, data=False):
        """
        Iterates over all edges in the CandidateGraph

        Parameters
        ----------
        data : bool
               Whether to include the data from the edge or just the indices

        Yields
        ------
        s : int
            Index of source Node

        d : int
            Index of source Node

        e : Edge
            Edge object
        """
        for s, d, e in self.edges.data('data'):
            if data:
                yield s, d, e
            else:
                yield s, d

    def generate_control_network(self, clean_keys=[], mask=None):
        """
        Generates a fresh control network from edge matches.

        parameters
        ----------
        clean_keys : list
                     A list of clean keys, same that would be used to filter edges

        mask


        """
        def add_measure(lis, key, edge, match_idx, fields, point_id=None):
            """
            Create a new measure that is coincident to a given point.  This method does not
            create the point if is missing.  When a measure is added to the graph, an associated
            row is added to the measures dataframe.

            Parameters
            ----------
            key : hashable
                      Some hashable id.  In the case of an autocnet graph object the
                      id should be in the form (image_id, match_id)

            point_id : hashable
                       The point to link the node to.  This is most likely an integer, but
                       any hashable should work.
            """
            if key in self.measure_to_point.keys():
                return
            if point_id == None:
                point_id = self._point_id
            self.measure_to_point[key] = point_id
            # The node_id is a composite key (image_id, correspondence_id), so just grab the image
            image_id = int(key[0])
            match_id = int(key[1])
            lis.append([point_id, image_id, match_id, edge, int(match_idx), *fields, 0, 0, np.inf])
            self._measure_id += 1

        # TODO: get rid of these wack variables
        self.measure_to_point = {}
        self._measure_id = 0
        self.point_id = 0

        matches = self.get_matches(clean_keys)
        cnet_lis = []
        for match in matches:
            for row in match.to_records():
                edge = (row.source_image, row.destination_image)
                source_key = (row.source_image, row.destination_image, row.source_idx)
                source_fields = [row.source_x, row.source_y]
                destin_key = (row.destination_image, row.source_image, row.destination_idx)
                destin_fields = [row.destination_x, row.destination_y]
                if self.measure_to_point.get(source_key, None) is not None:
                    tempid = self.measure_to_point[source_key]
                    add_measure(cnet_lis, destin_key, edge, row[0],
                                    destin_fields, point_id=tempid)
                elif self.measure_to_point.get(destin_key, None) is not None:
                    tempid = self.measure_to_point[destin_key]
                    add_measure(cnet_lis, source_key, edge, row[0],
                                    source_fields, point_id=tempid)
                else:
                    add_measure(cnet_lis, source_key, edge, row[0],  source_fields)
                    add_measure(cnet_lis, destin_key, edge, row[0],  destin_fields)
                    self._point_id += 1

        self.controlnetwork = pd.DataFrame(cnet_lis, columns=self.measures_keys)
        self.controlnetwork.index.name = 'measure_id'

    def remove_measure(self, idx):
        """
        Removes a measure from the CandidateGraph based on a given index

        Parameters
        ----------
        idx : int
              Index of the measure to remove
        """
        self.controlnetwork = self.controlnetwork.drop(
            self.controlnetwork.index[idx])
        for r in idx:
            self.measure_to_point.pop(r, None)

    def validate_points(self):
        """
        Ensure that all control points currently in the nework are valid.
        Criteria for validity:
        * Singularity: A control point can have one and only one measure from any image
        Returns
        -------
        : pd.Series
        """

        def func(g):
            # One and only one measure constraint
            if g.image_index.duplicated().any():
                return True
            else: return False

        return self.controlnetwork.groupby('point_id').apply(func)

    def clean_singles(self):
        """
        Take the `controlnetwork` dataframe and return only those points with
        at least two measures.  This is automatically called before writing
        as functions such as subpixel matching can result in orphaned measures.
        """
        return self.controlnetwork.groupby('point_id').apply(lambda g: g if len(g) > 1 else None)

    def to_isis(self, outname, flistpath=None, target="Mars"):  # pragma: no cover
        """
        Write the control network out to the ISIS3 control network format.
        """
        df = self.controlnetwork

        serials = [generate_serial_number(self.nodes[id_]["data"]["image_path"]) for id_ in df["image_index"]]

        #create columns in the dataframe; zeros ensure plio (/protobuf) will
        #ignore unless populated with alternate values
        df['aprioriX'] = 0
        df['aprioriY'] = 0
        df['aprioriZ'] = 0
        df['adjustedX'] = 0
        df['adjustedY'] = 0
        df['adjustedZ'] = 0
        df['type'] = 3
        df['measureType'] = 2

        df["serialnumber"] = serials

        # only populate the new columns for ground points. Otherwise, isis will
        # recalculate the control point lat/lon from the average location of the 
        # control measures projection to ground after autocnet matching.
        for i, group in df.groupby('point_id'):
            zero_group = group.iloc[0]
            apriori_geom = np.array(point_info(self.nodes[zero_group.image_index]['data'].geodata.file_name, zero_group.x, zero_group.y, 'image')['BodyFixedCoordinate'].value) * 1000
            for j, row in group.iterrows():
                row['aprioriX'] = apriori_geom[0]
                row['aprioriY'] = apriori_geom[1]
                row['aprioriZ'] = apriori_geom[2]
                df.iloc[row.name] = row

        if flistpath is None:
            flistpath = os.path.splitext(outname)[0] + '.lis'

        df = df.rename(columns={'image_index':'image_id','point_id':'id', 'type' : 'pointType',
             'x':'sample', 'y':'line'})
        cnet.to_isis(df, outname, targetname=target)
        cnet.write_filelist(self.files, path=flistpath)


class NetworkCandidateGraph(CandidateGraph):
    node_factory = NetworkNode
    edge_factory = NetworkEdge

    def __init__(self, *args, **kwargs):
        super(NetworkCandidateGraph, self).__init__(*args, **kwargs)
        # Job metadata
        self.job_status = defaultdict(dict)

        # Set the parents of the nodes/edges and populate the database
        # if unpopulated.
        for i, d in self.nodes(data='data'):
            d.parent = self
        for s, d, e in self.edges(data='data'):
            e.parent = self

        self.apply_iterable_options = {
                'edge' : self.edges,
                'edges' : self.edges,
                'e' : self.edges,
                0 : self.edges,
                'node' : self.nodes,
                'nodes' : self.nodes,
                'n' : self.nodes,
                1 : self.nodes,
                'measures' : Measures,
                'measure' : Measures,
                'm' : Measures,
                2 : Measures,
                'points' : Points,
                'point' : Points,
                'p' : Points,
                3 : Points,
                'overlaps': Overlay,
                'overlap' : Overlay,
                'o' :Overlay,
                4: Overlay,
                'image': Images,
                'images': Images,
                'i': Images,
                5: Images,
                'candidategroundpoints' : CandidateGroundPoints,
                'candidategroundpoint' : CandidateGroundPoints,
                6: CandidateGroundPoints
            }

    def config_from_file(self, filepath, async_watchers=False):
        """
        A NetworkCandidateGraph uses a database. This method parses a config
        file to set up the connection. Additionally, this loads planetary
        information and settings for other operations the candidate graph
        can perform.

        Parameters
        ----------
        filepath : str
                   The path to the config file

        async_watchers : bool
                         If True the ncg will also spawn redis queue watching threads
                         that manage asynchronous database inserts. This is primarily
                         used for increased write performance.
        """
        # The YAML library will raise any parse errors
        self.config_from_dict(parse_config(filepath), async_watchers=async_watchers)

    def config_from_dict(self, config_dict, async_watchers=False):
        """
        A NetworkCandidateGraph uses a database. This method loads a config
        dict to set up the connection. Additionally, this loads planetary
        information and settings for other operations the candidate graph
        can perform.

        Parameters
        ----------
        filepath : str
                   The path to the config file

        async_watchers : bool
                         If True the ncg will also spawn redis queue watching threads
                         that manage asynchronous database inserts. This is primarily
                         used for increased write performance.
        """
        
        self.config = config_dict
        
        self.async_watchers = async_watchers
        # Setup REDIS
        self._setup_queues()
        # Setup the database
        self._setup_database()

        # Setup threaded queue watchers
        if self.async_watchers == True:
            self._setup_asynchronous_workers()

<<<<<<< HEAD
        # Setup the DEM
        # I dislike having the DEM on the NCG, but in the short term it
        # is the best solution I think. I don't want to pass the DEM around
        # for the sensor calls.
        self._setup_dem()

=======
>>>>>>> d1e3693c
    @contextmanager
    def session_scope(self):
     """
     Provide a transactional scope around a series of operations.
     """
     session = self.Session()
     try:
         yield session
         session.commit()
     except:
         session.rollback()
         raise
     finally:
         session.close()

<<<<<<< HEAD
    def _setup_dem(self):
        spatial = self.config['spatial']
        semi_major = spatial.get('semimajor_rad')
        semi_minor = spatial.get('semiminor_rad')
        dem_type = spatial.get('dem_type')
        dem = spatial.get('dem', False)
        if dem:
            self.dem = GdalDem(dem, semi_major, semi_minor, dem_type)
        else:
            self.dem = EllipsoidDem(semi_major, semi_minor)

=======
>>>>>>> d1e3693c
    @property
    def Session(self):
        return self._Session

    @Session.setter
    def Session(self, Session):
        self._Session = Session

    def _setup_database(self):
<<<<<<< HEAD
        db = self.config['database']
=======
>>>>>>> d1e3693c
        # A non-linear timeout if the DB is spinning up or loaded with many connections.
        sleeptime = 2
        retries = 0
        self.Session, self.engine = new_connection(self.config['database'])
        try_db_creation(self.engine, self.config)
        return
        while retries < 5:
            log.debug(f'Database connection attempt {retries}')
            try:
                self.Session, self.engine = new_connection(self.config['database'])

                # Attempt to create the database (if it does not exist)
                try_db_creation(self.engine, self.config)
                break
            except:
                retries += 1
                sleep(retries ** sleeptime)

<<<<<<< HEAD
=======
    # def _setup_nodes(self):
    #     with self.session_scope() as session:
    #         res = session.query(Images.path, Images.cam_type, Images.dem, Images.dem_type).all()
    #         for r in res:
    #             self.nodes[r[0]]['cam_type'] = r[1]
    #             self.nodes[r[0]]['dem'] = r[2]
    #             self.nodes[r[0]]['dem_type'] = r[3]

>>>>>>> d1e3693c
    def _setup_edges(self):
        with self.session_scope() as session:
            res = session.query(Edges).all()

            edges = []
            for e in res:
                s = e.source
                d = e.destination
                if s > d:
                    s,d = d,s
                edges.append((s,d))

            to_add = []
            for e in self.edges:
                s = e[0]
                d = e[1]
                if s > d:
                    s,d = d,s
                edgeid = (s,d)
                if edgeid not in edges:
                    to_add.append(Edges(source=edgeid[0],
                                        destination=edgeid[1],
                                        weights=json.dumps({})))
            session.add_all(to_add)
            session.commit()

    def _setup_queues(self):
        """
        Setup a 2 queue redis connection for pushing and pulling work/results
        """
        conf = self.config['redis']

        self.redis_queue = StrictRedis(host=conf['host'],
                                       port=conf['port'],
                                       db=0)
        self.processing_queue = conf['basename'] + ':processing'
        self.completed_queue = conf['basename'] + ':completed'
        self.working_queue = conf['basename'] + ':working'
        self.point_insert_queue = conf['basename'] + ':point_insert_queue'
        self.point_insert_counter = conf['basename'] + ':point_insert_counter'
        self.measure_update_queue = conf['basename'] + ':measure_update_queue'
        self.measure_update_counter = conf['basename'] + ':measure_update_counter'

        self.queue_names = [self.processing_queue, self.completed_queue, self.working_queue,
                           self.point_insert_queue, self.point_insert_counter,
                           self.measure_update_queue, self.measure_update_counter]

    def _setup_asynchronous_workers(self):

        # Default the counters to zero, unless they are already set from a run
        # where the NCG did not exit cleanly
        if self.redis_queue.get(self.point_insert_counter) is None:
            self.redis_queue.set(self.point_insert_counter, 0)

        if self.redis_queue.get(self.measure_update_counter) is None:
            self.redis_queue.set(self.measure_update_counter, 0)


        # Start the insert watching thread
        self.point_inserter_stop_event = threading.Event()
        self.point_inserter = threading.Thread(target=watch_insert_queue,
                                               args=(self.redis_queue,
                                                     self.point_insert_queue,
                                                     self.point_insert_counter,
                                                     self.engine,
                                                     self.point_inserter_stop_event))
        self.point_inserter.setDaemon(True)
        self.point_inserter.start()

        # Start the update watching thread
        self.measure_updater_stop_event = threading.Event()
        self.measure_updater = threading.Thread(target=watch_update_queue,
                                               args=(self.redis_queue,
                                                     self.measure_update_queue,
                                                     self.measure_update_counter,
                                                     self.engine,
                                                     self.measure_updater_stop_event))
        self.measure_updater.setDaemon(True)
        self.measure_updater.start()

    def clear_queues(self):
        """
        Delete all messages from the redis queue. This a convenience method.
        The `redis_queue` object is a redis-py StrictRedis object with API
        documented at: https://redis-py.readthedocs.io/en/latest/#redis.StrictRedis

        This also needs to restart any threaded watchers of the queues.
        """
        if self.async_watchers:
            self.point_inserter_stop_event.set()
            self.measure_updater_stop_event.set()

        for q in self.queue_names:
            self.redis_queue.delete(q)

        self._setup_queues()
        if self.async_watchers:
            self._setup_asynchronous_workers()

    def _execute_sql(self, sql):
        """
        Execute a raw SQL string in the database currently specified
        by the AutoCNet config file.

        Use this method with caution as you can easily do things like
        truncate a table.

        Parameters
        ----------
        sql : str
              The SQL string to be passed to the DB engine and executed.
        """
        conn = self.engine.connect()
        conn.execute(sql)
        conn.close()

    def _push_obj_messages(self, onobj, function, walltime, args, kwargs):
        """
        Push messages to the redis queue for objects e.g., Nodes and Edges
        """
        pipeline = self.redis_queue.pipeline()
        for job_counter, elem in enumerate(onobj.data('data')):
            if getattr(elem[-1], 'ignore', False):
                continue
            # Determine if we are working with an edge or a node
            if len(elem) > 2:
                id = (elem[2].source['node_id'],
                    elem[2].destination['node_id'])
                image_path = (elem[2].source['image_path'],
                            elem[2].destination['image_path'])
                along = 'edge'
            else:
                id = (elem[0])
                image_path = elem[1]['image_path']
                along = 'node'

            msg = {'id':id,
                   'along':along,
                    'func':function,
                    'args':args,
                    'kwargs':kwargs,
                    'walltime':walltime,
                    'image_path':image_path,
                    'param_step':1,
                    'config':self.config}

            pipeline.rpush(self.processing_queue, json.dumps(msg, cls=JsonEncoder))
            if job_counter % 1000 == 0:
                # Redis can only accept 512MB of messages at a time. This ensures that the pipe
                # stays under the size limit.
                pipeline.execute()
                pipeline = self.redis_queue.pipeline()
        pipeline.execute()
        return job_counter + 1

    def _push_row_messages(self, query_obj, on, function, walltime, filters, query_string, args, kwargs):
        """
        Push messages to the redis queue for DB objects e.g., Points, Measures
        """
        if filters and query_string:
            log.warning('Use of filters and query_string are mutually exclusive.')

        with self.session_scope() as session:
            t1 = time.time()
            # Support either an SQL query string, or a simple dict based query
            if isinstance(query_string, TextClause):
                log.info(f'Executing query {query_string} to generate objects for queuing.')
                res = session.execute(query_string).fetchall()
            else:
                log.info(f'Executing query to select {query_obj} with filters {filters}')
                query = session.query(query_obj)

                # Now apply any filters that might be passed in.
                for attr, value in filters.items():
                    query = query.filter(getattr(query_obj, attr)==value)

                # Execute the query to get the rows to be processed
                res = query.order_by(query_obj.id).all()
            # Expunge so that the connection can be rapidly returned to the pool
            session.expunge_all()
            t2 = time.time()
        log.debug(f'Query time: {t2-t1}')

        if len(res) == 0:
            raise ValueError('Query returned zero results.')
        pipeline = self.redis_queue.pipeline()
        for i, row in enumerate(res):
            msg = {'along':on,
                    'id':row.id,
                    'func':function,
                    'args':args,
                    'kwargs':kwargs,
                    'walltime':walltime}
            msg['config'] = self.config  # Hacky for now, just passs the whole config dict
            pipeline.rpush(self.processing_queue,
                                json.dumps(msg, cls=JsonEncoder))
            if i % 1000 == 0:
                # Redis can only accept 512MB of messages at a time. This ensures that the pipe
                # stays under the size limit.
                pipeline.execute()
                pipeline = self.redis_queue.pipeline()
        pipeline.execute()
        return len(res)

    def _push_iterable_message(self, iterable, function, walltime, args, kwargs):
        if not iterable:  # the list is empty...
            raise ValueError('iterable is not an iterable object, e.g., a list or set')

        pipeline = self.redis_queue.pipeline()
        for job_counter, item in enumerate(iterable):
            msg = {'along':item,
                    'func':function,
                    'args':args,
                    'kwargs':kwargs,
                    'walltime':walltime}
            msg['config'] = self.config
            pipeline.rpush(self.processing_queue,
                                   json.dumps(msg, cls=JsonEncoder))
            if job_counter % 1000 == 0:
                # Redis can only accept 512MB of messages at a time. This ensures that the pipe
                # stays under the size limit.
                pipeline.execute()
                pipeline = self.redis_queue.pipeline()
        pipeline.execute()
        return job_counter + 1

    def push_insertion_message(self, queue, queue_counter, msgs):
        """
        Use the redis write queue to stage inserts into the database.

        Parameters
        ----------
        queue : str
                The name of the queue to insert messages into
        
        queue_counter : str
                        The name of queue that tracks the length of queue
        
        msgs : list
               of messages formated for whatever asynchronous func is watching the ingest queue
        """
        pipeline = self.redis_queue.pipeline()
        pipeline.rpush(queue, *msgs)
        pipeline.execute()
        self.redis_queue.incr(queue_counter, amount=len(msgs))
        log.info(f'Pushed {len(msgs)} messages to the {queue} queue for insertion')

    def apply(self,
            function,
            on='edge',
            args=(),
            walltime='01:00:00',
            jobname='AutoCNet',
            chunksize=1000,
            arraychunk=25,
            ntasks=1,
            filters={},
            query_string='',
            reapply=False,
            log_dir=None,
            queue=None,
            redis_queue='processing_queue',
            exclude=None,
            just_stage=False,
            **kwargs):
        """
        A mirror of the apply function from the standard CandidateGraph object. This implementation
        dispatches the job to the cluster as an independent operation instead of applying an arbitrary function
        locally.

        This methods returns the number of jobs submitted. The job status is then asynchronously
        updated as the jobs complete.

        Functions passed to this method can be a string in the form `module.function_name`. When passed this way,
        the function will be discovered in the `autocnet` root. For example, `spatial.overlay.place_points_in_overlaps`
        can be passed to apply the `place_points_in_overlaps` function defined within autocnet. Alternatively, a function
        can be passed that will be pickled and sent to each child job. The pickled function must inline all needed
        dependencies (e.g., import math).

        Functions passed to apply can be applied to objects or arbitrary iterables. In the case of object, the 
        `on` parameter defines how to specifiy a specific autocnet data structure. For an arbitrary iterable, any
        python iterable can be passed. The first argument passed to the function is the element from the iterable. For
        example, if `on = [[1,2,3], [4,5,6]]`, the first argument passed to each function invocation will be
        `[1,2,3]` and `[4,5,6]`, each in an independent job.

        Parameters
        ----------

        function : string / obj
                   The function to apply. This can be either the full, importable path from
                   this library or an arbitrary function that will be serialized. If the arbitrary
                   function requires imports external to this library, those imports must be made
                   within the function scope.

        on : str / list
             {'edge', 'edges', 'e', 0} for an edge
             {'node', 'nodes', 'n' 1} for a node
             {'measures', 'measure', 'm', '2'} for measures
             {'points', 'point', 'p', '3'} for points
             an arbitrary iterable upon which the function is applied.

        args : tuple
               Of additional arguments to pass to the apply function

        walltime : str
                   in the format Hour:Minute:Second, 00:00:00

        chunksize : int
                    The maximum number of jobs to submit per job array. Defaults to 1000.
                    This number may be have an actualy higher or lower limited based on
                    how the cluster has been configured.

        arraychunk : int
                     The number of concurrent jobs to run per job array. e.g. chunksize=100 and
                     arraychunk=25 gives the job array 1-100%25

        ntasks : int
                 The number of tasks, distributed across the cluster on some set of nodes to be run.
                 When running apply with ntasks, set ntasks to some integer greater then 1. arraychunk and
                 chunksize arguments will then be ignored. In this mode, a number of non-communicating
                 CPUs equal to ntasks are allocated and these CPUs run jobs. Changing from arrays to ntasks
                 also likely requires increasing the walltime of the job significantly since less jobs
                 will need to run for a longer duration.

        filters : dict
                  Of simple filters to apply on database rows where the key is the attribute and
                  the value used to check equivalency (e.g., attribute == value).
                  This is usable only when applying to measures, points, or overlays.
                  Filters can not be used with a query_string. Filters are included as a convenience
                  and are really only usable for simple equivalency checks.

        query_string : str
                       A SQL query to be applied to the iterable.
                       This is usable only when applying to measures, points, or overlays.
                       The query_string can not be used with a filter and is appropriate for
                       any queries.
        reapply : bool
                  Flag indicating whether you want to resubmit jobs that are still on the queue
                  after an initial apply due to an slurm launching errors.
        log_dir: str
                 absolute path of directory used to store the jobs logs, defaults to location
                 indicated in the configuration file.

        kwargs : dict
                 Of keyword arguments passed to the function being applied

        queue : str
                The cluster processing queue to submit jobs to. If None (default),
                use the cluster processing queue from the config file.

        redis_queue : str
                      The redis queue to push messages to that are then pulled by the
                      cluster job this call launches. Options are: 'processing_queue' (default)
                      or 'working_queue'

        just_stage : bool
                     If True, push messages to the redis queue for processing, but do not
                     submit a slurm/sbatch job to the cluster. This is useful when one process
                     is being used to orchestrate queue population and another process is being
                     used to process the messages. Default: False.

        exclude : string
                  nodes to exclude from the processing jobs, passed to slurm
                     
        Returns
        -------
        job_str : str
                  The string job that is submitted to the job scheduler

        Examples
        --------
        Apply a function to the overlay table omitting those overlay rows that already have
        points within them and have an area less than a given threshold.

        >>> query_string = 'SELECT overlay.id FROM overlay LEFT JOIN\
            points ON ST_INTERSECTS(overlay.geom, points.geom) WHERE\
                pointGT_AREA(overlay.geom) >= 0.0001;'
        >>> njobs = ncg.apply('spatial.overlap.place_points_in_overlap', on='overlaps', query_string=query_string)

        Apply a function to the overlay table and pass keyword arguments (kwargs) to the function.

        >>> def ns(x):
                from math import ceil
                return ceil(round(x,1)*8)
        >>> def ew(x):
                from math import ceil
                return ceil(round(x,1)*2)
        >>> distribute_points_kwargs = {'nspts_func':ns, 'ewpts_func':ew, 'method':'classic'}
        >>> njobs = ncg.apply('spatial.overlap.place_points_in_overlap',\
            on='overlaps', distribute_points_kwargs=distribute_points_kwargs)
        """
        if log_dir is None:
            log_dir=self.config['cluster']['cluster_log_dir']

        job_counter = self.queue_length

        # TODO: reapply uses the queue name and reapplies on that queue.
        
        # Submit the jobs
        rconf = self.config['redis']
        rhost = rconf['host']
        rport = rconf['port']
        try:
            processing_queue = getattr(self, redis_queue)
        except AttributeError:
            log.exception(f'Unable to find attribute {redis_queue} on this object. Valid queue names are: "processing_queue" and "working_queue".')

        if not reapply:
            # Determine which obj will be called
            if isinstance(on, str):
                onobj = self.apply_iterable_options[on]
            elif isinstance(on, (list, np.ndarray)):
                onobj = on

            # This method support arbitrary functions. The name needs to be a string for the log name.
            if not isinstance(function, (str, bytes)):
                function_name = function.__name__
            else:
                function_name = function

            # Dispatch to either the database object message generator or the autocnet object message generator
            if isinstance(onobj, DeclarativeMeta):
                if just_stage:
                    # Populate the queue in a background thread.
                    th = threading.Thread(target=self._push_row_messages,
                                          args=(self, on, function, walltime, filters, query_string, args, kwargs))
                    th.start()
                else:
                    job_counter = self._push_row_messages(onobj, on, function, walltime, filters, query_string, args, kwargs)
            elif isinstance(onobj, (list, np.ndarray)):
                job_counter = self._push_iterable_message(onobj, function, walltime, args, kwargs)
            elif isinstance(onobj, (nx.classes.reportviews.EdgeView, nx.classes.reportviews.NodeView)):
                job_counter = self._push_obj_messages(onobj, function, walltime, args, kwargs)
            else:
                raise TypeError('The type of the `on` argument is not understood. Must be a database model, iterable, Node or Edge.')
        env = self.config['env']
        condaenv = env['conda']
        isisroot = env['ISISROOT']
        isisdata = env['ISISDATA']

        isissetup = f'export ISISROOT={isisroot} && export ISISDATA={isisdata}'
        condasetup = f'conda activate {condaenv}'
        job = f'acn_submit -r={rhost} -p={rport} {processing_queue} {self.working_queue}'
        if ntasks > 1:
            job += ' --queue'  # Use queue mode where jobs run until the queue is empty
        command = f'{condasetup} && {isissetup} && srun {job}'

        # The user does not want to submit the job. Only stage the messages.
        if just_stage:
            return command

<<<<<<< HEAD
        if queue == None:
            queue = self.config['cluster']['queue']

=======
>>>>>>> d1e3693c
        submitter = Slurm(command,
                     job_name=jobname,
                     mem_per_cpu=self.config['cluster']['processing_memory'],
                     time=walltime,
<<<<<<< HEAD
                     partition=queue,
=======
>>>>>>> d1e3693c
                     ntasks=ntasks,
                     output=log_dir+f'/autocnet.{function}-%j')

        # Submit the jobs to the cluster
        if ntasks > 1:
            job_str = submitter.submit(exclude=exclude)
        else:
            job_str = submitter.submit(array='1-{}%{}'.format(job_counter,arraychunk),
                                    chunksize=chunksize,
                                    exclude=exclude)
        return job_str

    def generic_callback(self, msg):
        """
        This method manages the responses from the jobs and updates
        the status on this object. The msg is in a standard, parseable
        format.
        """
        id = msg['id']
        if isinstance(id, (int, float, str)):
            # Working with a node
            obj = self.nodes[id]['data']
        else:
            obj = self.edges[id]['data']
            # Working with an edge

        func = msg['func']
        obj.job_status[func]['success'] = msg['success']

        # If the job was successful, no need to resubmit
        if msg['success'] == True:
            return

    def to_isis(self,
                path,
                dem = None,
                flistpath=None,
                latsigma=10,
                lonsigma=10,
                radsigma=15,
                ground_xyz=None,
                **db_kwargs):
        """
        Write a NetworkCandidateGraph to an ISIS control network

        Parameters
        ----------
        path : str
               Outpath to write the control network

<<<<<<< HEAD
        dem : ~autocnet.spatial.surface.EllipsoidDem or ~autocnet.spatial.surface.GdalDem
=======
        dem : ~knoten.surface.EllipsoidDem or ~knoten.surface.GdalDem
>>>>>>> d1e3693c
              Digital Elevation Model (DEM) object described the target body

        flishpath : str
                    Outpath to write the associated file list. If None (default),
                    the file list is written alongside the control network

        latsigma : int/float
               The estimated sigma (error) in the latitude direction

        lonsigma : int/float
                The estimated sigma (error) in the longitude direction

        radsigma : int/float
                The estimated sigma (error) in the radius direction

        ground_xyz: str
                    Path to the file that determined image coordinates of ground points,
                    if different than dem argument. This is the file typically used in 
                    the image registration step of ground points creation.

        db_kwargs : dict
                    Kwargs that are passed to the io.db.controlnetwork.db_to_df function

        Returns
        -------
        df : pd.DataFrame
             The pandas dataframe that is passed to plio to generate the control network.

        fpaths : list
                 of paths to the images being included in the control network

        """

        if dem is None:
            dem_file = None
            log.warning(f'No dem argument passed; covariance matrices will be computed for the points.')
        else:
            if isinstance(dem, EllipsoidDem): # not sure about this
                dem_file = f'EllipsoidDem a={dem.a} b {dem.b} c={dem.c}'
            elif isinstance(dem, GdalDem):
                dem_file = dem.dem.file_name

        # Read the cnet from the db
        with self.session_scope() as session:
            df = io_controlnetwork.db_to_df(session, ground_radius=dem_file, ground_xyz=ground_xyz, **db_kwargs)

        # Add the covariance matrices to ground measures
        if dem is not None:
            df = control.compute_covariance(df,
                                            dem,
                                            latsigma,
                                            lonsigma,
                                            radsigma)

        if flistpath is None:
            flistpath = os.path.splitext(path)[0] + '.lis'
        target = self.config['spatial'].get('target', None)

        fpaths = [str(path) for path in self.nodes]
        for f in self.files:
            if f not in fpaths:
                log.warning(f'{f} in candidate graph but not in output network.')

        # Remap the df columns back to ISIS
        df.rename(columns={'pointtype':'pointType',
                           'measuretype':'measureType'},
                           inplace=True)
        cnet.to_isis(df, path, targetname=target)
        cnet.write_filelist(fpaths, path=flistpath)

        # Even though this method writes, having a non-None return
        # let's a user work with the data that is passed to plio
        return df, fpaths

    def update_from_jigsaw(self, path, pointid_func=lambda x: int(x.split('_')[-1])):
        """
        Updates the measures table in the database with data from
        a jigsaw bundle adjust

        Parameters
        ----------
        path : str
               Full path to a bundle adjusted isis control network

        pointid_func : callable
                       A function that is used to convert from the id in the ISIS network
                       back into the pointid that autocnet uses as the primary key. The
                       default takes a string, splits it on underscores and takes the final element(s).
                       For example, autocnet_14 becomes 14.
        """
        isis_network = cnet.from_isis(path)
        with self.session_scope() as session:
            io_controlnetwork.update_from_jigsaw(isis_network,
                                             self.measures,
                                             session.bind,
                                             pointid_func=pointid_func)

    @classmethod
    def from_filelist(cls, filelist, config, clear_db=False):
        """
        Parse a filelist to add nodes to the database. Using the
        information in the database, then instantiate a complete,
        NCG.

        Parameters
        ----------
        filelist : list, str
                   If a list, this is a list of paths. If a str, this is
                   a path to a file containing a list of image paths
                   that is newline ("\\n") delimited.
        config : dict, str
                 configuration information; either a path to a yaml
                 file or a dictionary.

        clear_db : boolean
                   truncates all tables in the active database.

        Returns
        -------
        ncg : object
              A network candidate graph object

        See Also
        --------
        config_from_dict: config documentation
        """
        obj = cls()

        if isinstance(config, str):
            config = parse_config(config)
        obj.config_from_dict(config)

        if clear_db:
            obj.clear_db()

        obj.add_from_filelist(filelist, clear_db=clear_db)

        return obj

    def add_from_filelist(self, filelist, clear_db=False, exist_check=False):
        """
        Parse a filelist to add nodes to the database.

        Parameters
        ----------
        filelist : list, str
                   If a list, this is a list of paths. If a str, this is
                   a path to a file containing a list of image paths
                   that is newline ("\\n") delimited.
        clear_db : boolean
                   truncates all tables in the active database.
        """
        if isinstance(filelist, list):
            pass
        elif os.path.exists(filelist):
            filelist = io_utils.file_to_list(filelist)
        else:
           log.warning('Unable to parse the passed filelist')

        if clear_db:
            self.clear_db()

        total=len(filelist)
        db_images = []
        for cnt, f in enumerate(filelist):
            # Create the nodes in the graph. Really, this is creating the
            # images in the DB
            log.info('loading {} of {}'.format(cnt+1, total))

            image_name = os.path.basename(f)
            node = NetworkNode(image_path=f, image_name=image_name)
            node.parent = self
            
            i = node.create_db_element(exist_check=exist_check)
            db_images.append(i)
            break

            if cnt%1000 == 0:
                log.info('uploading 1000 images to database...')
                with self.session_scope() as session:
                    session.add_all(db_images)
                    db_images = []
            
        with self.session_scope() as session:
            log.info(f'uploading final {len(db_images)} images to database.')
            session.add_all(db_images)

        

        self.from_database()
        # Execute the computation to compute overlapping geometries
        self._execute_sql(sql.compute_overlaps_sql)

    def add_image(self, img_path, exist_check=True, add_keypoints=False):
        """
        Upload a single image to NetworkCandidateGraph associated DB.

        Parameters
        ----------
        img_path : str
                  absolute path to image

        Returns
        -------
        node.id : int
                  The id of the newly added node.
        """
        image_name = os.path.basename(img_path)
        node = NetworkNode(image_path=img_path, image_name=image_name)
        node.parent = self
        node.populate_db(exist_check=exist_check, add_keypoints=add_keypoints)
        return node['node_id']

    def copy_images(self, newdir):
        """
        Copy images from a given directory into a new directory and
        update the 'path' column in the Images table.

        Parameters
        ----------
        newdir : str
                 The full output PATH where the images are to be copied to.
        """
        if not os.path.exists(newdir):
            os.makedirs(newdir)

        with self.session_scope() as session:
            images = session.query(Images).all()
            for obj in images:
                oldpath = obj.path
                filename = os.path.basename(oldpath)
                obj.path = os.path.join(newdir, filename)
                if oldpath != obj.path:
                    # Copy the files
                    copyfile(oldpath, obj.path)
                    session.commit()
                else:
                    continue

    def add_from_remote_database(self, source_db_config, path=None,  query_string=sql.select_ten_pub_image, overlaps=True):
        """
        This is a constructor that takes an existing database containing images and sensors,
        copies the selected rows into the project specified in the autocnet_config variable,
        and instantiates a new NetworkCandidateGraph object. This method is
        similar to the `from_database` method. The main difference is that this
        method assumes that the image and sensor rows are prepopulated in an external db
        and simply copies those entires into the currently speficied project.

        Currently, this method does NOT check for duplicate serial numbers during the
        bulk add. Therefore multiple runs of this method on the same database will fail.

        Parameters
        ----------
        source_db_config : dict
                           In the form: {'username':'somename',
                                         'password':'somepassword',
                                         'host':'somehost',
                                         'pgbouncer_port':6543,
                                         'name':'somename'}

        path : str
               The PATH to which images in the database specified in the config
               will be copied to. This method duplicates the data and copies it
               to a user defined PATH to avoid issues with updating image ephemeris
               across projects. The default PATH is (None), meaning the data will
               not be copied.

        query_string : str
                       An optional string to select a subset of the images in the
                       database specified in the config.

        Examples
        --------
        >>> ncg = NetworkCandidateGraph()
        >>> ncg.config_from_dict(new_config)
        >>> source_db_config = {'username':'jay',
        'password':'abcde',
        'host':'autocnet.wr.usgs.gov',
        'pgbouncer_port':5432,
        'name':'mars'}
        >>> geom = 'LINESTRING(145 10, 145 10.25, 145.25 10.25, 145.25 10, 145 10)'
        >>> srid = 104971
        >>> outpath = '/scratch/jlaura/fromdb'
        >>> query = f"SELECT * FROM ctx WHERE ST_INTERSECTS(geom, ST_Polygon(ST_GeomFromText('{geom}'), {srid})) = TRUE"
        >>> ncg.add_from_remote_database(source_db_config, outpath, query_string=query)
        """

        sourceSession, _ = new_connection(source_db_config)
        sourcesession = sourceSession()

        sourceimages = sourcesession.execute(query_string).fetchall()
        # Change for SQLAlchemy >= 1.4, results are now row objects

        sourceimages = [sourceimage._asdict() for sourceimage in sourceimages]
        with self.session_scope() as destinationsession:
            destinationsession.execute(Images.__table__.insert(), sourceimages)

            # Get the camera objects to manually join. Keeps the caller from
            # having to remember to bring cameras as well.
            #ids = [i[0] for i in sourceimages]
            #cameras = sourcesession.query(Cameras).filter(Cameras.image_id.in_(ids)).all()
            #for c in cameras:
            #    destinationsession.merge(c)

        sourcesession.close()

        # Create the graph, copy the images, and compute the overlaps
        if path:
            self.copy_images(path)
        self.from_database()
        if overlaps:
            self._execute_sql(sql.compute_overlaps_sql)

    def from_database(self, query_string=sql.select_pub_image):
        """
        This is a constructor that takes the results from an arbitrary query string,
        uses those as a subquery into a standard polygon overlap query and
        returns a NetworkCandidateGraph object.  By default, an images
        in the Image table will be used in the outer query.

        Parameters
        ----------
        query_string : str
                       A valid SQL select statement that targets the Images table

        Examples
        --------
        Here, we provide usage examples for a few, potentially common use cases.

        Spatial Query:
        This example selects those images that intersect a given bounding polygon.  The polygon is
        specified as a Well Known Text LINESTRING with the first and last points being the same.
        The query says, select the geom (the bounding polygons in the database) that
        intersect the user provided polygon (the LINESTRING) in the given spatial reference system
        (SRID), 104971, for Mars. ::

            SELECT * FROM Images WHERE ST_INTERSECTS(geom, ST_Polygon(ST_GeomFromText('LINESTRING(159 10, 159 11, 160 11, 160 10, 159 10)'),104971)) = TRUE

        Select from a specific orbit:
        This example selects those images that are from a particular orbit. In this case,
        the regex string pulls all P##_* orbits and creates a graph from them. This method
        does not guarantee that the graph is fully connected. ::

          SELECT * FROM Images WHERE (split_part(path, '/', 6) ~ 'P[0-9]+_.+') = True
        """

        composite_query = text(sql.from_database_composite.format(formatInput=sql.select_pub_image))

        with self.session_scope() as session:
            res = session.execute(composite_query)            
            adjacency = defaultdict(list)
            adjacency_lookup = {}
            for r in res:
                sid, spath, did, dpath = r

                adjacency_lookup[spath] = sid
                adjacency_lookup[dpath] = did
                if spath != dpath:
                    adjacency[spath].append(dpath)

        # Add nodes that do not overlap any images
        self.__init__(adjacency, node_id_map=adjacency_lookup)

        # Setup the edges
        self._setup_edges()

    def clear_db(self, tables=None):
        """
        Truncate all of the database tables and reset any
        autoincrement columns to start with 1.

        Parameters
        ----------
        table : str or list of str, optional
                the table name of a list of table names to truncate
        """
        with self.session_scope() as session:
            if tables:
                if isinstance(tables, str):
                    tables = [tables]
            else:
                inspection = inspect(self.engine)
                tables = inspection.get_table_names()

            for t in tables:
                if t != 'spatial_ref_sys':
                    try:
                        session.execute(text(f'TRUNCATE TABLE {t} CASCADE'))
                    except Exception as e:
                        raise RuntimeError(f'Failed to truncate table {t}, {t} not modified').with_traceback(e.__traceback__)
                    try:
                        session.execute(f'ALTER SEQUENCE {t}_id_seq RESTART WITH 1')
                    except Exception as e:
                        log.warning(f'Failed to reset primary id sequence for table {t}')

    def cnet_to_db(self, cnet):
        """
        Splits an isis control network into two subsets mirroring the points and measures
        database table formats.

        Parameters
        ----------
        cnet: str or IsisControlNetwork
              The ISIS control network or path to the ISIS control network to be loaded.

        Returns
        -------
        points: IsisControlNetwork
                Subset of the ISIS controlnetwork formatted as io.db.model.Points table

        measures: IsisControlNetwork
                  Subset of the Isis controlnetwork formatted as io.db.model.Measures table
        """

        semi_major, semi_minor = self.config["spatial"]["semimajor_rad"], self.config["spatial"]["semiminor_rad"]

        if isinstance(cnet, str):
            cnet = from_isis(cnet)
        cnet = cnet.rename(columns={'id':'identifier',
                                    'measureChoosername': 'ChooserName',
                                    'sampleResidual':'sampler',
                                    'lineResidual': 'liner'})

        points = cnet.copy(deep=True) # this prevents Pandas value being set on copy of slice warnings
        points.drop_duplicates(subset=['identifier'], inplace=True)
        points.insert(0, 'id', list(range(1,len(points)+1)))
        points[['overlapid','residuals', 'maxResidual']] = None
        points[['cam_type']] = 'isis'

        points['apriori'] = [geoalchemy2.shape.from_shape(shapely.geometry.Point(x,y,z)) for x,y,z in zip(points['aprioriX'].values, points['aprioriY'].values, points['aprioriZ'].values)]
        if (points['adjustedX'] == 0).all():
            points['adjusted'] = points['apriori']
            xyz_data = [points['aprioriX'].values, points['aprioriY'].values, points['aprioriZ'].values]
        else:
            points[['adjusted']] = [geoalchemy2.shape.from_shape(shapely.geometry.Point(x,y,z)) for x,y,z in zip(points['adjustedX'].values, points['adjustedY'].values, points['adjustedZ'].values)]
            xyz_data = [points['adjustedX'].values, points['adjustedY'].values, points['adjustedZ'].values]

        og = reproject(xyz_data, semi_major, semi_minor, 'geocent', 'latlon')
        oc = og2oc(og[0], og[1], semi_major, semi_minor)
        points['geom'] = [geoalchemy2.shape.from_shape(shapely.geometry.Point(lon, lat), srid=self.config['spatial']['latitudinal_srid']) for lon, lat in zip(oc[0], oc[1])]

        cnet.insert(0, 'id', list(range(1,len(cnet)+1)))
        pid_map = {ident: pid for ident, pid in zip(points['identifier'], points['id'])}
        cnet['pointid']  = cnet.apply(lambda row: pid_map[row['identifier']], axis=1)

        with self.session_scope() as session:
            imgs = session.query(Images.serial, Images.id).all()
        iid_map = {ii[0]: ii[1] for ii in imgs}
        cnet['imageid'] = cnet.apply(lambda row: iid_map[row['serialnumber']], axis=1)

        def GoodnessOfFit_value_extract(row):
            mlog = row['measureLog']
            if mlog:
                for m in mlog:
                    if m.messagetype.name == "GoodnessOfFit":
                        return m.value
            return None

        cnet['templateMetric'] = cnet.apply(GoodnessOfFit_value_extract, axis=1)
        cnet['templateShift'] = cnet.apply(lambda row: np.sqrt((row['line']-row['aprioriline'])**2 + (row['sample']-row['apriorisample'])**2) if row['ChooserName'] != row['pointChoosername'] else 0, axis=1)
        cnet['residual'] = np.sqrt(cnet['liner']**2+cnet['sampler']**2)
        cnet['rms'] = np.sqrt(np.mean([cnet['liner']**2, cnet['sampler']**2], axis=0))

        cnet[['phaseError','phaseDiff','phaseShift']] = None
        cnet['weight'] = None

        point_columns = Points.__table__.columns.keys()
        measure_columns = Measures.__table__.columns.keys()
        points = points[point_columns]
        measures = cnet[measure_columns]

        return points, measures

    def place_points_from_cnet(self, cnet, clear_tables=True):
        """
        Loads points from a ISIS control network into an AutoCNet formatted database.

        Parameters
        ----------
        cnet: str or IsisControlNetwork
              The ISIS control network or path to the ISIS control network to be loaded.

        clear_tables: boolean
                  Clears enteries out of the points and measures database tables if True.
                  Appends the control network points and measures onto the current points
                  and measures database tables if False.
        """

        if isinstance(cnet, str):
            cnet = from_isis(cnet)

        points, measures = self.cnet_to_db(cnet)

        engine = self.engine
        with engine.connect() as connection:
            # Execute an SQL COPY from a CSV buffer into the DB

            if engine.dialect.has_table(engine.connect(), 'points', schema='public') and clear_tables:
                connection.execute(text('DROP TABLE measures, points;'))
                Points.__table__.create(bind=engine, checkfirst=True)
                Measures.__table__.create(bind=engine, checkfirst=True)

            points.to_sql('points', connection, schema='public', if_exists='append', index=False, method=io_controlnetwork.copy_from_method)
            measures.to_sql('measures', connection, schema='public', if_exists='append', index=False, method=io_controlnetwork.copy_from_method)

    @classmethod
    def from_cnet(cls, cnet, filelist, config):
        """
        Instantiates and populates a NetworkCandidateGraph from an
        ISIS control network and corresponding cube list.

        Parameters
        ----------
        cnet:  str
               path to control network file from which you want to populate
               the NetworkCandidateGraph.

        filelist:  str
                   path to file containing list of cubes associated with
                   the control network file.

        config : dict, str
                 configuration information; either a path to a yaml
                 file or a dictionary.

        Returns
        -------
        obj:  NetworkCandidateGraph
             The NetworkCandidateGraph populated with the points and measures
             from the control network and the images from the filelist.

        See Also
        --------
        config_from_dict: config documentation
        """
        obj = cls.from_filelist(filelist, config)
        obj.place_points_from_cnet(cnet)

        return obj

    @property
    def measures(self):
        df = pd.read_sql_table('measures', con=self.engine)
        return df

    @property
    def queue_length(self):
        """
        Returns the length of the processing queue.

        Jobs are left on the queue if a cluster job is cancelled. Those cancelled
        jobs are then called on next cluster job launch, causing failures. This
        method provides a check for left over jobs.
        """
        llen = self.redis_queue.llen(self.processing_queue)
        return llen

    @property
    def union(self):
        """
        The boundary formed by unioning (or merging) all of the input footprints. The result
        will likely be a multipolygon, likely with holes where data were not collected.

        Returns
        """
        if not hasattr(self, '_union'):
            with self.session_scope() as session:
                self._union = Images.union(session)
        return self._union

    def overlays(self, size_threshold=0):
        """
        Return the overlays in a database

        Parameters
        ----------
        size_threshold: float
                        Minimum area requirment for returned overlaps. Units are
                        determined by spatial reference system.

        Returns
        -------
        overlays: list of Overlay objects
                 Model information associated with overlaps that contain one or more valid points

        See Also
        --------
        autocnet.io.db.model.Overlay: for description of information associated with Overlay class
        """

        with self.session_scope() as session:
            q = session.query(Overlay).filter(func.ST_Area(Overlay.geom)>=size_threshold)
            overlays = q.all()
            session.expunge_all()
            return overlays

    def empty_overlays(self, filters={'ignore': False}, size_threshold=0):
        """
        Find overlaps that do not contain valid points. By default, valid points
        include not ignored points, but additional point properties can be used to
        further define a valid point. For example, to look at not ignored, free
        (not ground) points; filters = {'ignored': False, 'pointtype': 2}.

        Parameters
        ----------
        filters: dict
                 Points object properties for point filtering.

        size_threshold: float
                        Minimum area requirment for returned overlaps. Units are
                        determined by spatial reference system.

        Returns
        -------
        overlays: list of Overlay objects
                  Model information associated with overlaps that contain no valid points

        See Also
        --------
        autocnet.io.db.model.Overlay: for description of information associated with Overlay class
        autocnet.io.db.model.Points: for description of information associated with Points class
        """
        with self.session_scope() as session:
            # Find overlap ids that contain one or more valid points
            sq = session.query(Overlay.id).join(Points, func.ST_Contains(Overlay.geom, Points.geom))
            for attr, value in filters.items():
                sq = sq.filter(getattr(Points, attr)==value)
            sq = sq.group_by(Overlay.id)

            # find overlap information not satisfying previous query
            q = session.query(Overlay).filter(Overlay.id.notin_(sq)).filter(func.ST_Area(Overlay.geom)>=size_threshold)
            overlays = q.all()
            session.expunge_all()
            return overlays

    def overlay_connection(self, oid):
        """
        Evaluate the connection status of an overlay. An overlap can be empty (no points),
        fully connected (all images are connected by points), or partially connected. The
        first two status return empty lists while partially connected overlaps will return
        a list of image pairs that are missing point connections.

        Parameters
        ----------
        overlay: int
                 Database id of overlay of interest.

        Returns
        -------
        missing_edges: list of tuples
                       tuples correspond to image ids that comprise an overlap
                       but are not connected by a point.
        """

        graph = nx.Graph()

        with self.session_scope() as session:
            # create graph nodes
            overlap = session.query(Overlay).filter(Overlay.id==oid).first()
            ointersections = overlap.intersections
            for ii in ointersections:
                graph.add_node(ii)

            # find measures in relevant overlap and images
            geom = geoalchemy2.shape.from_shape(overlap.geom, srid=self.config['spatial']['latitudinal_srid'])
            q = session.query(Measures).join(Points, Measures.pointid==Points.id).\
                                        filter(func.ST_Contains(geom, Points.geom)).\
                                        filter(Measures.imageid.in_(ointersections))
            df = pd.read_sql(q.statement, session.bind)

            # TO DO: RETURN ALL EDGES
            if len(df) == 0:
                log.info(f'Overlap {oid} is empty')
                return []

            # create graph edges
            for pid, g in df.groupby('pointid'):
                edge_pool = np.sort([row['imageid'] for i, row in g.iterrows()])
                graph.add_edges_from(list(combinations(edge_pool, 2)))

            # evaluate connectivity of overlap
            fully_connected_number_of_edges = scipy.special.comb(graph.number_of_nodes(),2)
            all_edges = list(combinations(graph.nodes, 2))
            if graph.number_of_edges() == fully_connected_number_of_edges:
                log.info(f'Overlap {oid} is fully connected')
                return []

            # return missing image id pairs
            return [e for e in all_edges if e not in graph.edges]

    def cluster_propagate_ground_points(self,
                                          base_cnet,
                                          walltime='00:20:00',
                                          chunksize=1000,
                                          exclude=None):
        log.warning('This function is not well tested. No tests currently exists \
        in the test suite for this version of the function.')

        # Setup the redis queue
        rqueue = StrictRedis(host=config['redis']['host'],
                             port=config['redis']['port'],
                             db=0)

        # Push the job messages onto the queue
        queuename = config['redis']['processing_queue']

        groups = base_cnet.groupby('pointid').groups
        for cpoint, indices in groups.items():
            measures = base_cnet.loc[indices]
            measure = measures.iloc[0]

            p = measure.point

            # get image in the destination that overlap
            lon, lat = measures["point"].iloc[0].xy
            msg = {'lon' : lon[0],
                   'lat' : lat[0],
                   'pointid' : cpoint,
                   'paths' : measures['path'].tolist(),
                   'lines' : measures['line'].tolist(),
                   'samples' : measures['sample'].tolist(),
                   'walltime' : walltime}
            rqueue.rpush(queuename, json.dumps(msg, cls=JsonEncoder))

        # Submit the jobs
        submitter = Slurm('acn_propagate',
                     job_name='cross_instrument_matcher',
                     mem_per_cpu=config['cluster']['processing_memory'],
                     time=walltime,
<<<<<<< HEAD
                     partition=config['cluster']['queue'],
=======
>>>>>>> d1e3693c
                     output=config['cluster']['cluster_log_dir']+'/autocnet.cim-%j')
        job_counter = len(groups.items())
        submitter.submit(array='1-{}'.format(job_counter))
        return job_counter

    def distribute_ground_uniform(self, distribute_points_kwargs={}):
        """
        Distribute candidate ground points into the union of the image footprints. This
        function returns a list of 2d nd-arrays where the first element is the longitude
        and the second element is the latitude.

        Parameters
        ----------
        distirbute_points_kwargs : dict
                                   Of arguments that are passed on the the
                                   distribute_points_in_geom argument in autocnet.cg.cg

        Returns
        -------
        valid : np.ndarray
                n, 2 array with each row in the form lon, lat

        Examples
        --------
        To use this method, one can first define the spacing of ground points in the north-
        south and east-west directions using the `distribute_points_kwargs` keyword argument::

            def ns(x):
                from math import ceil
                return ceil(round(x,1)*3)
            def ew(x):
                from math import ceil
                return ceil(round(x,1)*3)

        Next these arguments can be passed in in order to generate the grid of points::

            distribute_points_kwargs = {'nspts_func':ns, 'ewpts_func':ew, 'method':'classic'}
            valid = ncg.distribute_ground_uniform(distribute_points_kwargs=distribute_points_kwargs)

        At this point, it is possible to visualize the valid points inside of a Jupyter notebook. This
        is frequently convenient when combined with the `ncg.union` property that displays the unioned
        geometries in the NetworkCandidateGraph.

        Finally, the valid points can be propagated using apply. The code below will use the defined base
        to find the most interesting ground feature in the region of the valid point and write that point
        to the table defined by CandidateGroundPoints (autocnet.io.db.model)::

            base = 'mc11_oxia_palus_dir_final.cub'
            ncg.apply('matcher.ground.find_most_interesting_ground', on=valid, args=(base,))
        """
        geom  = self.union
        valid = cg.distribute_points_in_geom(geom, **distribute_points_kwargs)
        return valid

    def distribute_ground_density(self, threshold=4, distribute_points_kwargs={}):
        """
        Distribute candidate ground points into overlaps with a number of images greater than or equal
        to the threshold. This function returns a list of 2d nd-arrays where the first element is the
        longitude and the second element is the latitude.

        Parameters
        ----------
        distirbute_points_kwargs : dict
                                   Of arguments that are passed on the the
                                   distribute_points_in_geom argument in autocnet.cg.cg
        threshold : int
                    Overlaps intersecting threshold images or greater have points placed.
                    Default 4.
        Returns
        -------
        valid : np.ndarray
                n, 2 array in the form lon, lat

        Examples
        --------
        Usage for `distribute_ground_density` is identical to usage for `distribute_ground_uniform`.
        See Also
        --------
        autocnet.graph.network.NetworkCandidateGraph.distribute_ground_uniform
        """
        valid = []
        with self.session_scope() as session:
            res = session.query(Overlay).filter(func.array_length(Overlay.intersections, 1) >= threshold).all()
            for r in res:
                coords = cg.distribute_points_in_geom(r.geom, **distribute_points_kwargs)
                if len(coords) > 0:
                    valid.append(coords)
        valid = np.vstack(valid)
        return valid

    def subpixel_register_points(self, **kwargs):
        subpixel.subpixel_register_points(self.Session, **kwargs)

    def subpixel_register_point(self, pointid, **kwargs):
        subpixel.subpixel_register_point(self.Session, pointid, **kwargs)

    def subpixel_regiter_mearure(self, measureid, **kwargs):
        subpixel.subpixel_register_measure(self.Session, measureid, **kwargs)

    def propagate_ground_points(self, control_net, **kwargs):
        cim.propagate_ground_points(self.Session,
                                      self.config,
                                      self.dem,
                                      control_net)

    def generate_ground_points(self, ground_mosaic, **kwargs):
        cim.generate_ground_points(self.Session, ground_mosaic, **kwargs)

    def place_points_in_overlaps(self, nodes, **kwargs):
        overlap.place_points_in_overlaps(self.Session,
                                         self.config,
                                         self.dem,
                                         nodes,
                                         **kwargs)<|MERGE_RESOLUTION|>--- conflicted
+++ resolved
@@ -39,10 +39,6 @@
 
 from plurmy import Slurm
 
-<<<<<<< HEAD
-import autocnet
-=======
->>>>>>> d1e3693c
 from autocnet.config_parser import parse_config
 from autocnet.cg import cg
 from autocnet.graph.asynchronous_funcs import watch_insert_queue, watch_update_queue
@@ -54,22 +50,13 @@
 from autocnet.io.db.model import (Images, Keypoints, Matches, Cameras, Points,
                                   Base, Overlay, Edges, Costs, Measures, CandidateGroundPoints,
                                   JsonEncoder, try_db_creation)
-<<<<<<< HEAD
-from autocnet.io.db.connection import new_connection, Parent
-=======
 from autocnet.io.db.connection import new_connection
 from autocnet.io.geodataset import AGeoDataset
->>>>>>> d1e3693c
 from autocnet.matcher import subpixel
 from autocnet.matcher import cross_instrument_matcher as cim
 from autocnet.vis.graph_view import plot_graph, cluster_plot
 from autocnet.control import control
-<<<<<<< HEAD
-from autocnet.spatial.isis import point_info
-from autocnet.spatial.surface import GdalDem, EllipsoidDem
-=======
 from knoten.surface import GdalDem, EllipsoidDem
->>>>>>> d1e3693c
 from autocnet.transformation.spatial import reproject, og2oc
 
 # set up the logging file
@@ -240,11 +227,7 @@
             filelist = io_utils.file_to_list(filelist)
         # TODO: Reject unsupported file formats + work with more file formats
         if basepath:
-<<<<<<< HEAD
-            datasets = [GeoDataset(os.path.join(basepath, f))
-=======
             datasets = [AGeoDataset(os.path.join(basepath, f))
->>>>>>> d1e3693c
                         for f in filelist]
         else:
             datasets = [AGeoDataset(f) for f in filelist]
@@ -1613,15 +1596,6 @@
         if self.async_watchers == True:
             self._setup_asynchronous_workers()
 
-<<<<<<< HEAD
-        # Setup the DEM
-        # I dislike having the DEM on the NCG, but in the short term it
-        # is the best solution I think. I don't want to pass the DEM around
-        # for the sensor calls.
-        self._setup_dem()
-
-=======
->>>>>>> d1e3693c
     @contextmanager
     def session_scope(self):
      """
@@ -1637,20 +1611,6 @@
      finally:
          session.close()
 
-<<<<<<< HEAD
-    def _setup_dem(self):
-        spatial = self.config['spatial']
-        semi_major = spatial.get('semimajor_rad')
-        semi_minor = spatial.get('semiminor_rad')
-        dem_type = spatial.get('dem_type')
-        dem = spatial.get('dem', False)
-        if dem:
-            self.dem = GdalDem(dem, semi_major, semi_minor, dem_type)
-        else:
-            self.dem = EllipsoidDem(semi_major, semi_minor)
-
-=======
->>>>>>> d1e3693c
     @property
     def Session(self):
         return self._Session
@@ -1660,10 +1620,6 @@
         self._Session = Session
 
     def _setup_database(self):
-<<<<<<< HEAD
-        db = self.config['database']
-=======
->>>>>>> d1e3693c
         # A non-linear timeout if the DB is spinning up or loaded with many connections.
         sleeptime = 2
         retries = 0
@@ -1682,8 +1638,6 @@
                 retries += 1
                 sleep(retries ** sleeptime)
 
-<<<<<<< HEAD
-=======
     # def _setup_nodes(self):
     #     with self.session_scope() as session:
     #         res = session.query(Images.path, Images.cam_type, Images.dem, Images.dem_type).all()
@@ -1692,7 +1646,6 @@
     #             self.nodes[r[0]]['dem'] = r[2]
     #             self.nodes[r[0]]['dem_type'] = r[3]
 
->>>>>>> d1e3693c
     def _setup_edges(self):
         with self.session_scope() as session:
             res = session.query(Edges).all()
@@ -2144,20 +2097,10 @@
         if just_stage:
             return command
 
-<<<<<<< HEAD
-        if queue == None:
-            queue = self.config['cluster']['queue']
-
-=======
->>>>>>> d1e3693c
         submitter = Slurm(command,
                      job_name=jobname,
                      mem_per_cpu=self.config['cluster']['processing_memory'],
                      time=walltime,
-<<<<<<< HEAD
-                     partition=queue,
-=======
->>>>>>> d1e3693c
                      ntasks=ntasks,
                      output=log_dir+f'/autocnet.{function}-%j')
 
@@ -2208,11 +2151,7 @@
         path : str
                Outpath to write the control network
 
-<<<<<<< HEAD
-        dem : ~autocnet.spatial.surface.EllipsoidDem or ~autocnet.spatial.surface.GdalDem
-=======
         dem : ~knoten.surface.EllipsoidDem or ~knoten.surface.GdalDem
->>>>>>> d1e3693c
               Digital Elevation Model (DEM) object described the target body
 
         flishpath : str
@@ -2942,10 +2881,6 @@
                      job_name='cross_instrument_matcher',
                      mem_per_cpu=config['cluster']['processing_memory'],
                      time=walltime,
-<<<<<<< HEAD
-                     partition=config['cluster']['queue'],
-=======
->>>>>>> d1e3693c
                      output=config['cluster']['cluster_log_dir']+'/autocnet.cim-%j')
         job_counter = len(groups.items())
         submitter.submit(array='1-{}'.format(job_counter))
