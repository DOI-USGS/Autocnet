--- conflicted
+++ resolved
@@ -78,23 +78,6 @@
                   The pandas dataframe containing the matches
         """
 
-<<<<<<< HEAD
-        #TODO: This really belongs in an outlier detection matcher class, not here.
-        # Remove erroneous self neighbors
-        matches = matches.loc[matches['matched_to'] != source_node]
-        groups = matches.groupby('matched_to')
-        for destination_node, group in groups:
-            try:
-                edge = self[source_node][destination_node]
-            except:
-                edge = self[destination_node][source_node]
-
-            if 'matches' in edge.keys():
-                df = edge['matches']
-                edge['matches'] = pd.merge(df, matches, left_on='queryIdx', right_on='trainIdx')
-            else:
-                edge['matches'] = matches
-=======
         source_groups = matches.groupby('source_image')
         for i, source_group in source_groups:
             for j, dest_group in source_group.groupby('destination_image'):
@@ -110,7 +93,6 @@
                     edge['matches'] = pd.concat([df, dest_group])
                 else:
                     edge['matches'] = dest_group
->>>>>>> fef05475
 
     def compute_homography(self, source_key, destination_key, outlier_algorithm=cv2.RANSAC):
         """
@@ -168,20 +150,7 @@
         merged_cnet : C
                       A control network object
         """
-<<<<<<< HEAD
-        data = []
-        point_ids = []
-        serials = []
-        for source, destination, attributes in self.edges_iter(data=True):
-            for i, row in attributes['matches'].iterrows():
-
-                # Get the source and destination x,y coordinates for matches
-                source_idx = row['queryIdx_x']
-                source_keypoints = (self.node[source]['keypoints'][source_idx].pt[0],
-                                    self.node[source]['keypoints'][source_idx].pt[1])
-=======
         merged_cnet = None
->>>>>>> fef05475
 
         for source, destination, attributes in self.edges_iter(data=True):
             matches = attributes['matches']
