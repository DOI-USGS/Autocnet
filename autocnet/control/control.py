import warnings
import networkx as nx
import numpy as np
import pandas as pd
import geopandas as gpd
from shapely.geometry import Point

from autocnet.matcher import subpixel as sp
from autocnet.transformation.spatial import reproject

from plio.io.io_controlnetwork import to_isis, write_filelist
from plio.utils import covariance

def compute_covariance(df, dem, latsigma, lonsigma, radsigma):
    """
    Compute the covariance matrices for constrained or fixed points.

    Parameters
    ----------
    df : pd.DataFrame
         with columns pointtype, adjustedY, and adjustedX
    
<<<<<<< HEAD
    dem : ~autocnet.spatial.surface.EllipsoidDem or ~autocnet.spatial.surface.GdalDem
=======
    dem : knoten.surface.EllipsoidDem or ~autocnet.knoten.surface.GdalDem
>>>>>>> d1e3693c
          Digital Elevation Model (DEM) object described the target body

    latsigma : int/float
               The estimated sigma (error) in the latitude direction

    lonsigma : int/float
               The estimated sigma (error) in the longitude direction

    radsigma : int/float
               The estimated sigma (error) in the radius direction
    """

    semi_major = dem.a
    semi_minor = dem.c

    def compute_covar(row, latsigma, lonsigma, radsigma, semi_major, semi_minor):
        if row['pointtype'] == 3 or row['pointtype'] == 4:
            
            if semi_minor is None:
                semi_minor = semi_major

            x,y,z = row[['aprioriX', 'aprioriY', 'aprioriZ']]
            lon, lat, _ = reproject([x,y,z],
                                        semi_major, semi_minor,
                                        'geocent', 'latlon')
            # compute_covariance requires the radius, autocnet operates in height
            radius = dem.get_radius(lat, lon)

            return covariance.compute_covariance(lat,
                                                 lon,
                                                 radius,
                                                 latsigma=latsigma,
                                                 lonsigma=lonsigma,
                                                 radsigma=radsigma,
                                                 semimajor_axis=semi_major)
        return []

    df['aprioriCovar'] = df.apply(compute_covar, 
                                  axis=1, 
                                  args=(latsigma,
                                  lonsigma,
                                  radsigma,
                                  semi_major,
                                  semi_minor))
    return df

def identify_potential_overlaps(cg, cn, overlap=True):
    """
    Identify those points that could have additional measures

    Parameters
    ----------
    overlap : boolean
              If True, apply an additional point in polygon check, where
              the polygon is the footprint intersection between images and
              the point is a keypoint projected into lat/lon space.  Note
              that the projection can be inaccurate if the method used
              estimates the transformation.

    Returns
    -------
    candidate_cliques : DataFrame
                        with the index as the point id (in the data attribute)
                        and the value as an iterable of image ids to search
                        for a new point.
    """

    fc = cg.compute_fully_connected_components()

    candidate_cliques = []
    geoms = []
    idx = []
    for i, p in cn.groupby('point_id'):
        # Which images are covered already.  This finds any connected cycles that
        #  a node is in (this can be more than one - an hourglass network for example)
        # Extract the fully connected subgraph for each covered image in order to
        #  identify which subgraph the measure is in
        covered = p['image_index']
        candidate_cycles = [fc[c] for c in covered]
        cycle = [i for i in candidate_cycles if candidate_cycles.count(i) > 1]
        cycle_to_punch = cycle[0][0]

        # Using the cycles to punch, which images could also be covered?
        uncovered = tuple(set(cycle_to_punch).difference(set(covered)))

        # All candidates are covered, skip this point
        if not uncovered:
            continue

        # Determine whether a 'real' lat/lon are to be used and reproject
        if overlap:
            row = p.iloc[0]
            lat, lon = cg.nodes[row.image_index]['data'].geodata.pixel_to_latlon(
                row.x, row.y)
        else:
            lat, lon = 0, 0

        # Build the data for the geodataframe - can the index be cleaner?
        geoms.append(Point(lon, lat))
        candidate_cliques.append([uncovered, cycle_to_punch])
        idx.append(i)

    candidate_cliques = gpd.GeoDataFrame(candidate_cliques, index=idx,
                                         columns=['candidates', 'subgraph'], geometry=geoms)

    def overlaps(group):
        """
        Take a group, find the subgraph, compute the intersection of footprints
        and apply a group point in polygon check. This is an optimization where
        n-points are intersected with the poly at once (as opposed to the
        single iteration approach.)
        """
        cycle_to_punch = group.subgraph.iloc[0]
        subgraph = cg.create_node_subgraph(cycle_to_punch)
        union, _ = subgraph.compute_intersection(
            cycle_to_punch[0])  # .query('overlaps_all == True')
        intersection = group.intersects(union.unary_union)
        return intersection

    # If the overlap check is going to be used, apply it.
    if overlap:
        candidate_cliques['overlap'] = False
        for i, g in candidate_cliques.groupby('candidates'):
            intersection = overlaps(g)
            candidate_cliques.loc[intersection.index, 'overlap'] = intersection
        return candidate_cliques.query('overlap == True')['candidates']
    else:
        return candidate_cliques.candidates<|MERGE_RESOLUTION|>--- conflicted
+++ resolved
@@ -20,11 +20,7 @@
     df : pd.DataFrame
          with columns pointtype, adjustedY, and adjustedX
     
-<<<<<<< HEAD
-    dem : ~autocnet.spatial.surface.EllipsoidDem or ~autocnet.spatial.surface.GdalDem
-=======
     dem : knoten.surface.EllipsoidDem or ~autocnet.knoten.surface.GdalDem
->>>>>>> d1e3693c
           Digital Elevation Model (DEM) object described the target body
 
     latsigma : int/float
