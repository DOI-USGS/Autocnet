--- conflicted
+++ resolved
@@ -76,12 +76,8 @@
     assert queue.llen(args['working_queue']) == 0
 
 
-<<<<<<< HEAD
 @pytest.mark.skip(reason="Requires update outside subpixelapi branch.")
 def test_job_history(args, queue, complex_message, mocker, capfd, ncg):
-=======
-'''def test_job_history(args, queue, complex_message, mocker, capfd, ncg):
->>>>>>> d5b49849
     queue.rpush(args['processing_queue'], complex_message)
 
     response_msg = {'success':True, 
