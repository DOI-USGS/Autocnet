--- conflicted
+++ resolved
@@ -1,5 +1,6 @@
 import cv2
 from scipy import misc
+
 
 def extract_features(image_array, extractor_parameters):
     """
@@ -19,10 +20,8 @@
     : tuple
       in the form ([list of OpenCV KeyPoints], [NumPy array of descriptors as geometric vectors])
     """
-<<<<<<< HEAD
-    sift = cv2.xfeatures2d.SIFT_create(nfeatures=num_nodes)
-=======
+
     sift = cv2.xfeatures2d.SIFT_create(**extractor_parameters)
->>>>>>> 3d2eb91c
     converted_array = misc.bytescale(image_array)
+
     return sift.detectAndCompute(converted_array, None)