channels:
  - conda-forge
<<<<<<< HEAD
=======
  - usgs-astrogeology
>>>>>>> 6ed6297a

dependencies:
  - python>=3
  - csmapi
  - cython
  - cyvlfeat
  - matplotlib
  - dill
  - conda-forge::gdal
  - geoalchemy2
  - geopandas
  - hoggorm
  - imageio
  - ipykernel
  - kalasiris
  - conda-forge::knoten
  - ncurses
<<<<<<< HEAD
  - networkx>=2,<3
=======
  - networkx=2
>>>>>>> 6ed6297a
  - numpy
  - opencv <= 3.5
  - plio>=1.3
  - pandas
  - pyyaml
  - plurmy
  - psycopg2
<<<<<<< HEAD
  - pvl>=1.0,<2
=======
  - pvl=1.0
>>>>>>> 6ed6297a
  - proj=7.0.0
  - conda-forge::pyproj 
  - richdem
  - scikit-image>=0.17
  - scikit-learn
  - scipy=1.2.1
  - shapely
  - sqlalchemy
  - sqlalchemy-utils
  - redis-py
  - conda-forge::usgscsm>=1.6.0
  - vlfeat
  - pip
  - protobuf<|MERGE_RESOLUTION|>--- conflicted
+++ resolved
@@ -1,9 +1,5 @@
 channels:
   - conda-forge
-<<<<<<< HEAD
-=======
-  - usgs-astrogeology
->>>>>>> 6ed6297a
 
 dependencies:
   - python>=3
@@ -21,11 +17,7 @@
   - kalasiris
   - conda-forge::knoten
   - ncurses
-<<<<<<< HEAD
   - networkx>=2,<3
-=======
-  - networkx=2
->>>>>>> 6ed6297a
   - numpy
   - opencv <= 3.5
   - plio>=1.3
@@ -33,11 +25,7 @@
   - pyyaml
   - plurmy
   - psycopg2
-<<<<<<< HEAD
   - pvl>=1.0,<2
-=======
-  - pvl=1.0
->>>>>>> 6ed6297a
   - proj=7.0.0
   - conda-forge::pyproj 
   - richdem
