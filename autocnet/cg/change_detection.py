import numpy as np

import matplotlib
from matplotlib.path import Path
from matplotlib import pyplot as plt

import cv2

from sklearn.cluster import  OPTICS
from sklearn.cluster import DBSCAN
from sklearn.neighbors import NearestNeighbors

from skimage.feature import blob_log, blob_doh
from math import sqrt, atan2, pi
from hoggorm.mat_corr_coeff import RVcoeff
import math

import scipy
from scipy.spatial import cKDTree

from plio.io.io_gdal import GeoDataset

from shapely import wkt
from shapely.geometry import Point, MultiPoint, Polygon

import richdem as rd

import pandas as pd
import geopandas as gpd

import pysis

from autocnet.utils.utils import bytescale
from autocnet.matcher.cpu_extractor import extract_features
from autocnet import cg

def image_diff(arr1, arr2):
     arr1 = arr1.astype("float32")
     arr2 = arr2.astype("float32")
     arr1[arr1 == 0] = np.nan
     arr2[arr2 == 0] = np.nan

     isis_null = pysis.specialpixels.SPECIAL_PIXELS['Real']['Null']
     arr1[arr1 == isis_null] = np.nan
     arr2[arr2 == isis_null] = np.nan

     diff = arr1-arr2
     diff[np.isnan(diff)] = 0

     return diff


def image_ratio(arr1, arr2):
     arr1 = arr1.astype("float32")
     arr2 = arr2.astype("float32")
     arr1[arr1 == 0] = np.nan
     arr2[arr2 == 0] = np.nan

     isis_null = pysis.specialpixels.SPECIAL_PIXELS['Real']['Null']
     arr1[arr1 == isis_null] = np.nan
     arr2[arr2 == isis_null] = np.nan

     ratio = arr1/arr2
     ratio[np.isnan(ratio)] = 0

     return ratio


def image_diff_sq(arr1, arr2):
     return image_diff(arr1, arr2)**2


func_map = {
    "diff" : image_diff,
    "diff_sq": image_diff_sq,
    "ratio" : image_ratio
}


def okubogar_detector(image1, image2, nbins=50, extractor_method="orb", image_func=image_diff,
                      extractor_kwargs={"nfeatures": 2000, "scaleFactor": 1.1, "nlevels": 1}):
     """
     Simple change detection algorithm which produces an overlay image of change hotspots
     (i.e. a 2d histogram image of detected change density).

     Largely based on a method created by Chris Okubo and Brendon Bogar. Histogram step
     was added for readability.

     image1, image2 -> image subtraction/ratio -> feature extraction -> feature histogram

     TODO: Paper/abstract might exist, cite

     Parameters
     ----------

     image1 : np.array, plio.GeoDataset
             Image representing the "before" state of the ROI, can be a 2D numpy array or plio GeoDataset

     image2 : np.array, plio.GeoDataset
             Image representing the "after" state of the ROI, can be a 2D numpy array or plio GeoDataset

     image_func : callable
                  Function used to create a derived image from image1 and image2, which in turn is
                  the input for the feature extractor. The first two arguments are 2d numpy arrays, image1 and image2,
                  and must return a 2d numpy array. Default function returns a difference image.

                  Example func:

                  >>> from numpy import random
                  >>> image1, image2 = random.random((50,50)), random.random((50,50))
                  >>> def ratio(image1, image2):
                  >>>   # do stuff with image1 and image2
                  >>>   new_image = image1/image2
                  >>>   return new_image # must return a single variable, a 2D numpy array
                  >>> results = okubogar_detector(image1, image2, image_func=ratio)

                  Or, alternatively:

                  >>> from numpy import random
                  >>> image1, image2 = random.random((50,50)), random.random((50,50))
                  >>> results = okubogar_detector(image1, image2, image_func=lambda im1, im2: im1/im2)

     nbins : int
            number of bins to use in the 2d histogram

     extractor_method : {'orb', 'sift', 'fast', 'surf', 'vl_sift'}
               The detector method to be used.  Note that vl_sift requires that
               vlfeat and cyvlfeat dependencies be installed.

     extractor_kwargs : dict
                        A dictionary containing OpenCV SIFT parameters names and values.

     Returns
     -------
     : pd.DataFrame
       Dataframe containing polygon results as wkt

     : np.array
       Numpy array image, the image used to compute change

     See Also
     --------

     feature extractor: autocnet.matcher.cpu_extractor.extract_features

     """
     if isinstance(image1, GeoDataset):
         image1 = image1.read_array()

     if isinstance(image2, GeoDataset):
         image2 = image2.read_array()

     if isinstance(image_func, str):
         try:
             image_func = func_map[image_func]
         except KeyError as e:
             raise Exception(f"{image_func} is not a valid method, available image functions: {func_map.keys()}")

     image1[image1 == image1.min()] = 0
     image2[image2 == image2.min()] = 0
     arr1 = bytescale(image1)
     arr2 = bytescale(image2)

     bdiff = image_func(arr1, arr2)

     keys, descriptors = extract_features(bdiff, extractor_method, extractor_parameters=extractor_kwargs)
     x,y = keys["x"], keys["y"]

     heatmap, xedges, yedges = np.histogram2d(y, x, bins=nbins, range=[[0, bdiff.shape[0]], [0, bdiff.shape[1]]])
     heatmap = cv2.resize(heatmap, dsize=(bdiff.shape[1], bdiff.shape[0]), interpolation=cv2.INTER_NEAREST)

     #square image to improve signal to noise ratio
     heatmap = heatmap**2

     keys = gpd.GeoDataFrame(keys, geometry= gpd.points_from_xy(keys.x, keys.y))

     return keys, heatmap, bdiff


def okbm_detector(image1, image2, extractor_method="orb",  image_func=image_diff,
                 extractor_kwargs={"nfeatures": 2000, "scaleFactor": 1.1, "nlevels": 1},
                 cluster_kwargs={"min_samples": 10, "max_eps": 10, "eps": .5, "xi":.5}):
     """
     okobubogar modified detector, experimental feature based change detection algorithmthat expands on okobubogar to allow for
     programmatic change detection. Returns detected feature changes as weighted polygons.


     Parameters
     ----------

     image1 : GeoDataset
             Image representing the "before" state of the ROI, can be a 2D numpy array or plio GeoDataset

     image2 : GeoDataset
             Image representing the "after" state of the ROI, can be a 2D numpy array or plio GeoDataset

     image_func : callable
                  Function used to create a derived image from image1 and image2, which in turn is
                  the input for the feature extractor. The first two arguments are 2d numpy arrays, image1 and image2,
                  and must return a 2d numpy array. Default function returns a difference image.

                  Example func:

                  >>> from numpy import random
                  >>> image1, image2 = random.random((50,50)), random.random((50,50))
                  >>> def ratio(image1, image2):
                  >>>   # do stuff with image1 and image2
                  >>>   new_image = image1/image2
                  >>>   return new_image # must return a single variable, a 2D numpy array
                  >>> results = okbm_detector(image1, image2, image_func=ratio)

                  Or, alternatively:

                  >>> from numpy import random
                  >>> image1, image2 = random.random((50,50)), random.random((50,50))
                  >>> results = okbm_detector(image1, image2, image_func=lambda im1, im2: im1/im2)

     extractor_method : {'orb', 'sift', 'fast', 'surf', 'vl_sift'}
               The detector method to be used.  Note that vl_sift requires that
               vlfeat and cyvlfeat dependencies be installed.

     extractor_kwargs : dict
                        A dictionary containing OpenCV SIFT parameters names and values.

     cluster_kwargs : dict
                      A dictionary containing sklearn.cluster.OPTICS parameters

     Returns
     -------
     : pd.DataFrame
       Dataframe containing polygon results as wkt

     : np.array
       Numpy array image, the image used to compute change

     """
     keys, _, bdiff = okubogar_detector(image1, image2, 10, extractor_method, image_func, extractor_kwargs)

     x,y = keys['x'], keys['y']
     points = [Point(xval, yval) for xval,yval in zip(x,y)]

     optics = OPTICS(**cluster_kwargs).fit(list(zip(x,y)))

     classes = gpd.GeoDataFrame(columns=["label", "point"], geometry="point")
     classes["label"] = optics.labels_
     classes["point"] = points
     class_groups = classes.groupby("label").groups

     polys = []
     weights = []

     # array of x,y pairs
     xv, yv = np.mgrid[0:bdiff.shape[1], 0:bdiff.shape[0]]

     for label, indices in class_groups.items():
         if label == -1:
             continue

         points = classes.loc[indices]["point"]
         poly = MultiPoint(points.__array__()).convex_hull
         xmin, ymin, xmax, ymax = np.asarray(poly.bounds).astype("uint64")
         xv, yv = np.mgrid[xmin:xmax, ymin:ymax]
         xv = xv.flatten()
         yv = yv.flatten()

         points = np.vstack((xv,yv)).T.astype("uint64")

         mask = Path(np.asarray(poly.exterior.xy).T.astype("uint64")).contains_points(points).reshape(int(ymax-ymin), int(xmax-xmin))
         weight = bdiff[ymin:ymax,xmin:xmax].mean()

         polys.append(poly)
         weights.append(weight)

     results = gpd.GeoDataFrame(geometry=polys)
     results['weight'] = weights

     return results, bdiff


def blob_detector(image1, image2, sub_solar_azimuth, image_func=image_diff_sq,
                  subtractive=False,  min_sigma=.45, max_sigma=30, num_sigma=10,
                  threshold=.25, overlap=.5, log_scale=False, exclude_border=False,
                  n_neighbors=3, dist_upper_bound=5, angle_tolerance=3):
     """
     Blob based change detection.

     Creates a difference image and uses Laplacian of Gaussian (LoG) blob
     detection to find light / dark areas.  Creates a KDTree to find neighboring
     light / dark blobs, then filters based on colinearity of the light/dark pair
     with subsolar azimuth.

     Based on the method described in https://doi.org/10.1016/j.pss.2019.104733

     Parameters
     ----------

     image1 : GeoDataset
             Image representing the "before" state of the ROI, can be a 2D numpy array or plio GeoDataset

     image2 : GeoDataset
             Image representing the "after" state of the ROI, can be a 2D numpy array or plio GeoDataset


     sub_solar_azimuth : scalar or 2d np.array
                         Per-pixel subsolar azimuth or a single subsolar azimuth
                         value to be used for the entire image.

     image_func : callable
                  Function used to create a derived image from image1 and image2, which in turn is
                  the input for the feature extractor. The first two arguments are 2d numpy arrays, image1 and image2,
                  and must return a 2d numpy array. Default function returns a difference image.

                  Example func:

                  >>> from numpy import random
                  >>> image1, image2 = random.random((50,50)), random.random((50,50))
                  >>> def ratio(image1, image2):
                  >>>   # do stuff with image1 and image2
                  >>>   new_image = image1/image2
                  >>>   return new_image # must return a single variable, a 2D numpy array
                  >>> results = okbm_detector(image1, image2, image_func=ratio)

                  Or, alternatively:

                  >>> from numpy import random
                  >>> image1, image2 = random.random((50,50)), random.random((50,50))
                  >>> results = okbm_detector(image1, image2, image_func=lambda im1, im2: im1/im2)

     subtractive : Boolean
                   Find subtractive features instead of additive features.  In other
                   words, find locations in which a feature "used to be present"
                   but has since moved.

     min_sigma : scalar or sequence of scalars
                 The minimum standard deviation for Gaussian kernel. Keep this
                 low to detect smaller blobs. The standard deviations of the
                 Gaussian filter are given for each axis as a sequence, or as a
                 single number, in which case it is equal for all axes.


     max_sigma : scalar or sequence of scalars
                 The maximum standard deviation for Gaussian kernel. Keep this
                 high to detect larger blobs. The standard deviations of the
                 Gaussian filter are given for each axis as a sequence, or as a
                 single number, in which case it is equal for all axes.

     num_sigma : int
                 The number of intermediate values of standard deviations to
                 consider between min_sigma and max_sigma.

     threshold : float
                 The absolute lower bound for scale space maxima.
                 Local maxima smaller than thresh are ignored.
                 Reduce this to detect blobs with less intensities.

     overlap : float
               A value between 0 and 1. If the area of two blobs overlaps by a
               fraction greater than threshold, the smaller blob is eliminated.

     log_scale : bool
                 If set intermediate values of standard deviations are
                 interpolated using a logarithmic scale to the base 10. If not,
                 linear interpolation is used.

     exclude_border: tuple of ints, int, or False
                 If tuple of ints, the length of the tuple must match the input
                 array’s dimensionality. Each element of the tuple will exclude
                 peaks from within exclude_border-pixels of the border of the
                 image along that dimension. If nonzero int, exclude_border
                 excludes peaks from within exclude_border-pixels of the border
                 of the image. If zero or False, peaks are identified regardless
                 of their distance from the border.

     n_neighbors : int
                   Number of closest neighbors (blobs) to search.

     dist_upper_bound : int
                        The maximum distance between blobs to be considered
                        neighbors.

     angle_tolerance : int
                       The mismatch tolerance between the subsolar azimuth and
                       the angle between the direction vector w.r.t. the x axis.
                       For example, a subsolar azimuth of 85 degrees would
                       require an angle tolerance of 5 in order to consider
                       blobs with a 90 degree angle as candidates.

     Returns
     -------

     : pd.DataFrame
       A pandas dataframe containing a points of changed areas

     : np.ndarray
       A numpy array containing the image upon which the change detection
       algorithm operates, i.e. the image resulting from image_func.

     """

     def is_azimuth_colinear(pt1, pt2, subsolar_azimuth, tolerance, subtractive=False):
         """ Returns true if pt1, pt2, and subsolar azimuth are colinear within
             some tolerance.
         """
         x, y = (pt2[1]-pt1[1], pt2[0]-pt1[0])
         # Find angle of vector w.r.t. x axis
         angle = (atan2(y, x) * 180 / pi)%360
         # If finding subtractive changes, invert the angle.
         if subtractive:
             angle = (angle+180)%360
         return -tolerance <= subsolar_azimuth - angle <= tolerance

     if isinstance(image1, GeoDataset):
         image1 = image1.read_array()

     if isinstance(image2, GeoDataset):
         image2 = image2.read_array()

     if isinstance(image_func, str):
         try:
             image_func = func_map[image_func]
         except KeyError as e:
             raise Exception(f"{image_func} is not a valid method, available image functions: {func_map.keys()}")

     bdiff = image_func(image1,image2)
     bdiff = bytescale(bdiff)

     # Laplacian of Gaussian only finds light blobs on a dark image.  In order to
     #  find dark blobs on a light image, we invert.
     inv = bdiff.max()-bdiff

     # Laplacian of Gaussian of diff image (light on dark)
     blobs_log = blob_log(bdiff, min_sigma=min_sigma, max_sigma=max_sigma,
                          num_sigma=num_sigma, threshold=threshold, overlap=overlap,
                          log_scale=log_scale, exclude_border=exclude_border)
     # Laplacian of Gaussian on diff image (inverse -- dark on light)
     blobs_log_inv = blob_log(inv, min_sigma=min_sigma, max_sigma=max_sigma,
                              num_sigma=num_sigma, threshold=threshold, overlap=overlap,
                              log_scale=log_scale, exclude_border=exclude_border)

     # Compute radii in the 3rd column.  Radii are appx equal to sqrt2 * sigma
     blobs_log[:, 2] = blobs_log[:, 2] * sqrt(2)
     blobs_log_inv[:, 2] = blobs_log_inv[:, 2] * sqrt(2)

     if not len(blobs_log) or not len(blobs_log_inv):
         raise Exception("No blobs detected")

     # Create a KDTree to facilitate nearest neighbor search
     tree = cKDTree(blobs_log)

     # Query the kdtree to find neighboring points
     _, idx_log = tree.query(blobs_log_inv, k=n_neighbors,
                                    distance_upper_bound=dist_upper_bound)

     # Points that have at least one neighbor within threshold distance.
     close_points = blobs_log_inv[[x[0] < len(blobs_log) for x in idx_log]]

     # Nearest neighbors
     neighbors = [blobs_log[j] for j in [i[i!=len(blobs_log)]for i in idx_log] if j.size > 0]

     polys = []
     for idx, pt1 in enumerate(close_points):
         for pt2 in neighbors[idx]:
             try:
                 azimuth = sub_solar_azimuth[int(pt1[0]), int(pt1[1])]
             except IndexError as e:
                 azimuth = sub_solar_azimuth
             if is_azimuth_colinear(pt1, pt2, azimuth, angle_tolerance, subtractive):
                 if subtractive:
                     polys.append(Point(pt1[1], pt1[0]))
                 else:
                     polys.append(Point(pt2[1], pt2[0]))

     changes = gpd.GeoDataFrame(geometry=polys)
     return changes, bdiff

def rv_detector(im1, im2, search_size, pattern_size=None, threshold=.999):
    """
    RV coefficient based change detection.

    Parameters
    ----------
    image1 : GeoDataset
        Image representing the "before" state of the ROI, can be a 2D numpy array or plio GeoDataset.

    image2 : GeoDataset
        Image representing the "after" state of the ROI, can be a 2D numpy array or plio GeoDataset.

    search_size : int
        The size of the search space surrounding each pixel.

    pattern_size : int
        The size of the window used to calculate the RV score.  This window slides through the search space.

    threshold : float
        The cutoff value for an RV value to be considered a change


    : pd.DataFrame
      A pandas dataframe containing a points of changed areas

    : np.ndarray
      A numpy array containing the RV values of each pixel.  Note that the array is
       padded by NaN values for 1/2 window size on each size

    """
    def get_window(arr, ulx, uly, size):
        return arr[ulx:ulx+size, uly:uly+size]

    if isinstance(im1, GeoDataset):
        im1 = im1.read_array()

    if isinstance(im2, GeoDataset):
        im2 = im2.read_array()

    if pattern_size is None:
        pattern_size = search_size

    if search_size < pattern_size:
        print("Pattern size must be <= search size.  Setting pattern_size=search_size")
        search_size = pattern_size

    rv = np.empty(im1.shape)
    rv[:] = np.NaN
    for row in range(im1.shape[0] - search_size):
        for col in range(im1.shape[1] - search_size):
            best = -float("inf")
            # Windows are determined by ulx, uly, but rv corresponds to window's center
            center_x = col + (search_size//2)
            center_y = row + (search_size//2)
            for row_offset in range(search_size - pattern_size + 1):
                for col_offset in range(search_size - pattern_size + 1):
                    pattern_uly = row + row_offset
                    pattern_ulx = col + col_offset
                    best = max(best, abs(RVcoeff([get_window(im1, row, col, pattern_size), get_window(im2, pattern_uly, pattern_ulx, pattern_size)])[0,1]))
            rv[center_y, center_x] = best
    # Get x/y coordinates of points with correlation <= threshold
    filtered_rv = np.asarray(np.where(rv<=threshold)).T
    change_geometries = gpd.GeoDataFrame(geometry=[Point(x[1],x[0]) for x in filtered_rv])
    return change_geometries, rv

def compute_depression(input_dem, scale_factor=1, curvature_percentile=75, return_polygon=True, alpha=0.5):
    """
    Compute depressions and return a new image with largest depressions filled in.

    Parameters
    ----------

    input_dem : np.array, rd.rdarray
                2d array of elevation DNs, a DEM

    scale_factor : float
                   Value to scale the erotion of planform curvatures by

    curvature_percentile : float
                           what percentile of the curvature to keep, lower values
                           results in bigger blobs


    Returns
    -------
    dem : rd.rdarray
          Dem with filled depressions

    mask : np.array
           Change mask, true on pixels that have been changed


    """
    if isinstance(input_dem, np.ndarray):
        dem = rd.rdarray(input_dem.copy(), no_data=0)
    elif isinstance(input_dem, rd.rdarray):
        # take ownership of the reference
        dem = input_dem.copy()

    # create filled DEM
    demfilled = rd.FillDepressions(dem, epsilon=True, in_place=False, topology="D8")

    # Mask out filled areas
    mask = np.abs(dem-demfilled)
    thresh = np.percentile(mask, 95)
    mask[mask <= thresh] = False
    mask[mask > thresh] = True

    curvatures = rd.TerrainAttribute(dem, attrib='planform_curvature')
    curvatures = (curvatures - np.min(curvatures))/np.ptp(curvatures)
    curvatures[curvatures < np.percentile(curvatures, curvature_percentile)] = 0
    curvatures[mask.astype(bool)] = 0

    demfilled -= curvatures * scale_factor

    mask = (curvatures+mask).astype(bool)

    # Get 3rd nn distance
    coords = np.argwhere(mask)
    nbrs = NearestNeighbors(n_neighbors=3, algorithm='kd_tree').fit(coords)
    dists, _ = nbrs.kneighbors(coords)
    eps = np.percentile(dists, 95)

    # Cluster
    db = DBSCAN(eps=eps, min_samples=3).fit(coords)
    labels = db.labels_
    unique, counts = np.unique(labels, return_counts=True)

    # First count are outliers, ignore
    counts = counts[1:]
    unique = unique[1:]

    index = np.argwhere(counts == counts.max())
    group = unique[index][0][0]
    cluster = coords[labels == group]

    # mask out depression
    dmask = np.full(dem.shape, False)
    dmask[[*cluster.T]] = True

    dem[dmask] = 0
    demfilled[~dmask] = 0
    dem = dem+demfilled

    if return_polygon:
        concave_hull = cg.cg.alpha_shape(np.argwhere(dmask), alpha=alpha)
        return dem, concave_hull

    return dem, dmask


def generate_dem(alpha=1.0, size=800, scales=[160,80,32,16,8,4,2,1], scale_factor=5):
    """
    Produces a random DEM

    Parameters
    ----------

    alpha : float
            Controls height variation. Lower number makes a shallower and noisier DEM,
            higher values create smoother DEM with large peaks and valleys.
            Reccommended range = (0, 1.5]

    size : int
           size of DEM, output DEM is in the shape of (size, size)

    scale_factor : float
                   scalar to multiply the slope degridation by, higher values = more erotion.
                   Reccomended to increase proportionately with alpha
                   (higher alphas mean you might want higher scale_factor)

    Returns
    -------

    dem : np.array
          DEM array in the shape (size, size)

    """

    topo=np.zeros((2,2))+np.random.rand(2,2)*(200/(2.**alpha))

    for k in range(len(scales)):
        nn = size/scales[k]
        topo = scipy.misc.imresize(topo, (int(nn), int(nn)), "cubic", mode="F")
        topo = topo + np.random.rand(int(nn), int(nn))*(200/(nn**alpha))

    topo = rd.rdarray(topo, no_data=0)

    curvatures = rd.TerrainAttribute(topo, attrib='slope_riserun')
    curvatures = (curvatures - np.min(curvatures))/np.ptp(curvatures) * scale_factor
    return topo - curvatures


def hillshade(img, azi=255, alt=60, min_slope=20, max_slope=100, min_bright=0, grayscale=False):
    """
    hillshade a DEM, based on IDL code by Colin Dundas translated by Adam Paquette

    Parameters
    ----------

    img : np.array
          DEM to hillshade

    azi : float
          Sun azimuth in degrees

    alt: float
         base alt

    min_slope : float
                minimum slope value

    max_slope : float
                maximum slope value

    min_bright : float
                 minimum brightness

    grayscale : bool
                whether or not to produce grayscale image


    Returns
    -------

    dem : np.array
          hillshaded DEM

    """
    dem = np.array(np.flip(bytescale(img), axis = 0), dtype=int)
    emax = np.max(dem)
    emin = np.min(dem)

    indices = np.linspace(0, 255, 256) / 25.5

    red_array = [0,25,50,101,153,204,255,255,255,255,255,255]
    red_index = np.arange(len(red_array))
    red_vec = np.interp(indices, red_index, red_array)

    green_array = [42,101,153,204,237,255,255,238,204,153,102,42]
    green_index = np.arange(len(green_array))
    green_vec = np.interp(indices, green_index, green_array)

    blue_array = [255,255,255,255,255,255,204,153,101,50,25,0]
    blue_index = np.arange(len(blue_array))
    blue_vec = np.interp(indices, blue_index, blue_array)

    zz = (255.0/(emax-emin))*(dem-emin)
    zz = zz.astype(int)

    nx = (np.roll(dem, 1, axis = 1) - dem)
    ny = (np.roll(dem, 1, axis = 0) - dem)
    sz = np.shape(nx)
    nz = np.ones(sz)
    nl = np.sqrt(np.power(nx, 2.0) + np.power(ny, 2.0) + np.power(nz, 2.0))
    nx = nx/nl
    ny = ny/nl
    nz = nz/nl

    azi_rad = math.radians(azi)
    alt_rad = math.radians(alt)
    lx = math.sin(azi_rad)*math.cos(alt_rad)
    ly = math.cos(azi_rad)*math.cos(alt_rad)
    lz = math.sin(alt_rad)

    dprod = nx*lx + ny*ly + nz*lz

    if min_slope is not None:
        min_dprod = math.cos(math.radians(max_slope + 90.0 - alt))
    else:
        min_dprod = np.min(dprod)

    if max_slope is not None:
        max_dprod = math.cos(math.radians(90.0 - alt - max_slope))
    else:
        max_dprod = np.max(dprod)

    bright = ((dprod - min_dprod) + min_bright)/((max_dprod - min_dprod) + min_bright)

    if grayscale:
        qq=(255*bright)
    else:
        qq = red_vec[zz]*bright

    if grayscale:
        rr = (255*bright)
    else:
        rr = green_vec[zz]*bright

    if grayscale:
        ss=(255*bright)
    else:
        ss = blue_vec[zz]*bright

    arrforout = np.dstack((qq, rr ,ss))
    arrforout = np.flip(arrforout.astype(int), axis = 0)
    arrfotout = bytescale(arrforout)
    arrforout.shape
    return arrforout


def generate_boulder(dem, radius, height=None, x=None, y=None):
    '''
    Generates a half dome with a given radius, at a given height,
    at a given x, y in 2D topology array
<<<<<<< HEAD
    Parameters
    ----------
=======
>>>>>>> 1897fbb1
    dem : 2d array
          2D array representing the topology of a surface where the value in the
          array is the height of the surface
    radius : float
             Radius of the half dome to generate
    height : float
             Height at which to generate the half dome. If none, the height is set
             to the value in the dem where the dome is being generated
    x : int
        X position in the array to place the center of the half dome. If none, a
        random position in the image is selected
    y : int
        Y position in the array to place the center of the half dome. If none, a
        random position in the image is selected
    Returns
    -------
    new_dem : 2D array
              Modified 2D array with the new "boulder" generated in it
    geom : Object
           Polgon object representing the generated boulder
    '''
    max_radii = 0
    points = []
    geom = None
    new_dem = np.copy(dem)
    x_range, y_range = dem.shape
    if not x:
        x = np.random.randint(0, x_range)
    if not y:
        y = np.random.randint(0, y_range)
    if not height:
        base_height = dem[y][x]
    else:
        base_height = height
    for x_coord in range(dem.shape[1]):
        for y_coord in range(dem.shape[0]):
            point_radius = math.sqrt(math.pow(x_coord - x, 2) + math.pow(y_coord - y, 2))
            if point_radius < radius:
                computed_height = ((1 - (math.sin(((math.pi*point_radius)/(2*radius)))) * radius) + radius) + base_height
                if computed_height >= dem[y_coord][x_coord]:
                    points.append((y_coord, x_coord))
                    new_dem[y_coord][x_coord] = computed_height
    if len(points) >= 3:
        geom = Polygon(points).convex_hull
    return new_dem, geom


def generate_boulder_field(dem, num_boulders, x_shift_min = 5, x_shift_max = 10,
                           y_shift_min = 5, y_shift_max = 10,
                           radius_min = 5, radius_max = 8,
                           height_min = None, height_max = None):
    '''
    Generates a number of boulders randomly across a given 2d array with
    specified aspects of all boulders placed around the image

    Parameters
    ----------

    dem : 2d array
          2D array representing the topology of a surface where the value in the
          array is the height of the surface

    num_boulders : int
                   Number of boulders to generate in the dem

    x_shift_min : int
                  Minimum amount of pixels to shift the center of the boulder in the x
                  direction

    x_shift_max : int
                  Maximum amount of pixels to shift the center of the boulder in the x
                  direction

    y_shift_min : int
                  Minimum amount of pixels to shift the center of the boulder in the y
                  direction

    y_shift_max : int
                  Maximum amount of pixels to shift the center of the boulder in the y
                  direction

    radius_min : int
                 Minimum possible radius when generating a boulder

    radius_max : int
                 Maximum possible radius when generating a boulder

    height_min : int
                 Minimum height that a boulder can be generated at

    height_max : int
                 Maximum height that a boulder can be generated at

    Returns
    -------

    before_dem : 2d array
                 Modified dem with boulders

    after_dem : 2d array
                Modified dem with the same boulders as the before_dem with boulders shifted
                in the x and y directions

    before_polys : list
                   A list of polygon objects representing the boulders

    after_polys : list
                  A list of polygon objects representing the shifted boulders
    '''
    before_dem = np.copy(dem)
    after_dem = np.copy(dem)
    before_polys = []
    after_polys = []
    x_shift = np.random.randint(x_shift_min, x_shift_max)
    y_shift = np.random.randint(y_shift_min, y_shift_max)
    for i in range(num_boulders):
        x_pos = np.random.randint(10, len(dem[0]))
        y_pos = np.random.randint(10, len(dem))
        radius = np.random.randint(radius_min, radius_max)
        if height_min == None or height_max == None:
            height = None
        else:
            height = np.random.randint(height_min, height_max)
        before_dem, before_geom = generate_boulder(before_dem, radius, height, x = x_pos, y = y_pos)
        after_dem, after_geom = generate_boulder(after_dem, radius, height, x = x_pos - x_shift, y = y_pos - y_shift)
        if before_geom:
            before_polys.append(before_geom)
        if after_geom:
            after_polys.append(after_geom)

    return before_dem, before_polys, after_dem, after_polys<|MERGE_RESOLUTION|>--- conflicted
+++ resolved
@@ -778,11 +778,9 @@
     '''
     Generates a half dome with a given radius, at a given height,
     at a given x, y in 2D topology array
-<<<<<<< HEAD
+    
     Parameters
     ----------
-=======
->>>>>>> 1897fbb1
     dem : 2d array
           2D array representing the topology of a surface where the value in the
           array is the height of the surface
